name: Meshery
on:
  push:
    branches:
      - '*'
    tags:
      - 'v*'
  pull_request:
    branches:
      - master

jobs:
  lint:
    name: Check & Review code
    runs-on: ubuntu-latest
    steps:
    - name: Check out code
      uses: actions/checkout@master
      with:
        fetch-depth: 1
    - name: Setup Go
      uses: actions/setup-go@v1
      with:
        go-version: ${{ secrets.GO_VERSION }}
    - run: GOPROXY=direct GOSUMDB=off go get -u github.com/mgechev/revive; /home/runner/go/bin/revive -config tools-config/revive-lint.toml -formatter friendly ./...
  error_check:
    name: Error check
    runs-on: ubuntu-latest
    steps:
    - name: Check out code
      uses: actions/checkout@master
      with:
        fetch-depth: 1
    - name: Setup Go
      uses: actions/setup-go@v1
      with:
        go-version: ${{ secrets.GO_VERSION }}
    - run: GOPROXY=direct GOSUMDB=off GO111MODULE=on go get -u github.com/kisielk/errcheck; /home/runner/go/bin/errcheck -tags draft ./...
<<<<<<< HEAD
  vet:
    name: Go Vet Check
=======
  static_check:
    name: Static check
>>>>>>> 337a7412
    runs-on: ubuntu-latest
    steps:
    - name: Check out code
      uses: actions/checkout@master
      with:
        fetch-depth: 1
    - name: Setup Go
      uses: actions/setup-go@v1
      with:
        go-version: ${{ secrets.GO_VERSION }}
<<<<<<< HEAD
    - run: GOPROXY=direct GOSUMDB=off GO111MODULE=on go vet -tags draft ./...
#   static_check:
#     name: Static check
=======
    - run: GOPROXY=direct GOSUMDB=off GO111MODULE=on go get -u honnef.co/go/tools/cmd/staticcheck; /home/runner/go/bin/staticcheck -tags draft -checks all,-ST1003,-ST1000,-U1000 ./...
#   vet:
#     name: Vet
>>>>>>> 337a7412
#     runs-on: ubuntu-latest
#     steps:
#     - name: Check out code
#       uses: actions/checkout@master
#       with:
#         fetch-depth: 1
#     - name: Setup Go
#       uses: actions/setup-go@v1
#       with:
#         go-version: ${{ secrets.GO_VERSION }}
<<<<<<< HEAD
#     - run: GOPROXY=direct GOSUMDB=off GO111MODULE=on go get -u honnef.co/go/tools/cmd/staticcheck; /home/runner/go/bin/staticcheck -tags draft -checks all ./... # https://staticcheck.io/docs/checks
#   sec_check:
#     name: Security check
#     runs-on: ubuntu-latest
#     steps:
#     - name: Check out code
#       uses: actions/checkout@master
#       with:
#         fetch-depth: 1
#     - name: Setup Go
#       uses: actions/setup-go@v1
#       with:
#         go-version: ${{ secrets.GO_VERSION }}
#     - run: GOPROXY=direct GOSUMDB=off GO111MODULE=on go get github.com/securego/gosec/cmd/gosec; /home/runner/go/bin/gosec ./... # https://github.com/securego/gosec
=======
#     - run: GOPROXY=direct GOSUMDB=off GO111MODULE=on go vet -tags draft ./...
  security_check:
    name: Security Check
    runs-on: ubuntu-latest
    env:
      GO111MODULE: on
      GOPROXY: direct
      GOSUMDB: off
    steps:
      - name: Checkout code 
        uses: actions/checkout@master
        with:
          fetch-depth: 1
      - name: Setup Go
        uses: actions/setup-go@v1
        with:
          go-version: ${{ secrets.GO_VERSION }}
      - name: Run Gosec Security Scanner
        uses: securego/gosec@master
        with:
          args: ./... -exclude=G301,G304,G107
>>>>>>> 337a7412
#   tests:
#     # needs: [lint, error_check, static_check, vet, sec_check]
#     name: Tests
#     runs-on: ubuntu-latest
#     steps:
#     - name: Check out code
#       uses: actions/checkout@master
#       with:
#         fetch-depth: 1
#     - name: Setup Go
#       uses: actions/setup-go@v1
#       with:
#         go-version: ${{ secrets.GO_VERSION }}
#     - run: GOPROXY=direct GOSUMDB=off GO111MODULE=on go test -tags draft ./...
  build-backend:
    name: Meshery backend build check
    runs-on: ubuntu-latest
    # needs: [lint, error_check, static_check, vet, sec_check, tests]
    steps:
    - name: Check out code
      uses: actions/checkout@master
      with:
        fetch-depth: 1
    - name: Setup Go
      uses: actions/setup-go@v1
      with:
        go-version: ${{ secrets.GO_VERSION }}
    - run: GOPROXY=direct GOSUMDB=off GO111MODULE=on go build -tags draft ./cmd/main.go
  build-ui:
    name: Meshery UI build check
    runs-on: ubuntu-latest
    # needs: [lint, error_check, static_check, vet, sec_check, tests]
    steps:
    - name: Check out code
      uses: actions/checkout@master
      with:
        fetch-depth: 1
    - uses: actions/setup-node@v1
      with:
        node-version: ${{ secrets.NODE_VERSION }}
    - run: |
        cd ui
        npm i
        npm run build && npm run export
  build_release:
    name: MesheryCTL Build & Release
    runs-on: macOS-latest
    # runs-on: ubuntu-latest
    # needs: [lint, error_check, static_check, vet, sec_check, tests]
    steps:
    - name: Check out code
      uses: actions/checkout@master
    - name: Unshallow
      run: git fetch --prune --unshallow
    - name: Set up Go
      uses: actions/setup-go@v1
      with:
        go-version: ${{ secrets.GO_VERSION }}
    - name: goreleaser with tag
      uses: goreleaser/goreleaser-action@v1
      if: success() && startsWith(github.ref, 'refs/tags/')
      env:
        GITHUB_TOKEN: ${{ secrets.GITHUB_PAT }}
      with:
        version: latest
        args: release --rm-dist --skip-validate
    - name: goreleaser WITHOUT tag
      uses: goreleaser/goreleaser-action@v1
      if: success() && startsWith(github.ref, 'refs/tags/') == false
      with:
        version: latest
        args: release --snapshot --skip-publish --rm-dist
  docker:
    name: Docker build and push
    runs-on: ubuntu-latest
    # needs: [build, build_release]
    steps:
    - name: Check out code
      if: github.event_name != 'pull_request' && (startsWith(github.ref, 'refs/tags/') || github.ref == 'refs/heads/master') && success()
      uses: actions/checkout@master
      with:
        fetch-depth: 1
    - name: Docker login
      if: github.event_name != 'pull_request' && (startsWith(github.ref, 'refs/tags/') || github.ref == 'refs/heads/master') && success()
      uses: azure/docker-login@v1
      with:
        username: ${{ secrets.DOCKER_USERNAME }}
        password: ${{ secrets.DOCKER_PASSWORD }}
    - name: Docker build & push
      if: github.event_name != 'pull_request' && (startsWith(github.ref, 'refs/tags/') || github.ref == 'refs/heads/master') && success()
      run: |
        DOCKER_BUILDKIT=1 docker build --no-cache -t ${{ secrets.IMAGE_NAME }} --build-arg TOKEN=${{ secrets.GLOBAL_TOKEN }} .
        docker tag ${{ secrets.IMAGE_NAME }}:latest ${{ secrets.IMAGE_NAME }}:$GITHUB_SHA
        docker push ${{ secrets.IMAGE_NAME }}:$GITHUB_SHA
        docker push ${{ secrets.IMAGE_NAME }}:latest
    - name: Docker tag release & push
      if: github.event_name != 'pull_request' && startsWith(github.ref, 'refs/tags/') && success()
      run: |
        docker tag ${{ secrets.IMAGE_NAME }}:latest ${{ secrets.IMAGE_NAME }}:${GITHUB_REF:10} # stripping refs/tags/
        docker push ${{ secrets.IMAGE_NAME }}:${GITHUB_REF:10}
    - name: Docker Hub Description
      if: github.event_name != 'pull_request' && (startsWith(github.ref, 'refs/tags/') || github.ref == 'refs/heads/master') && success()
      uses: peter-evans/dockerhub-description@v2.0.0
      env:
        DOCKERHUB_USERNAME: ${{ secrets.DOCKER_USERNAME }}
        DOCKERHUB_PASSWORD: ${{ secrets.DOCKER_PASSWORD }}
        DOCKERHUB_REPOSITORY: ${{ secrets.IMAGE_NAME }}
    <|MERGE_RESOLUTION|>--- conflicted
+++ resolved
@@ -36,13 +36,8 @@
       with:
         go-version: ${{ secrets.GO_VERSION }}
     - run: GOPROXY=direct GOSUMDB=off GO111MODULE=on go get -u github.com/kisielk/errcheck; /home/runner/go/bin/errcheck -tags draft ./...
-<<<<<<< HEAD
-  vet:
+  vet_check:
     name: Go Vet Check
-=======
-  static_check:
-    name: Static check
->>>>>>> 337a7412
     runs-on: ubuntu-latest
     steps:
     - name: Check out code
@@ -53,42 +48,7 @@
       uses: actions/setup-go@v1
       with:
         go-version: ${{ secrets.GO_VERSION }}
-<<<<<<< HEAD
     - run: GOPROXY=direct GOSUMDB=off GO111MODULE=on go vet -tags draft ./...
-#   static_check:
-#     name: Static check
-=======
-    - run: GOPROXY=direct GOSUMDB=off GO111MODULE=on go get -u honnef.co/go/tools/cmd/staticcheck; /home/runner/go/bin/staticcheck -tags draft -checks all,-ST1003,-ST1000,-U1000 ./...
-#   vet:
-#     name: Vet
->>>>>>> 337a7412
-#     runs-on: ubuntu-latest
-#     steps:
-#     - name: Check out code
-#       uses: actions/checkout@master
-#       with:
-#         fetch-depth: 1
-#     - name: Setup Go
-#       uses: actions/setup-go@v1
-#       with:
-#         go-version: ${{ secrets.GO_VERSION }}
-<<<<<<< HEAD
-#     - run: GOPROXY=direct GOSUMDB=off GO111MODULE=on go get -u honnef.co/go/tools/cmd/staticcheck; /home/runner/go/bin/staticcheck -tags draft -checks all ./... # https://staticcheck.io/docs/checks
-#   sec_check:
-#     name: Security check
-#     runs-on: ubuntu-latest
-#     steps:
-#     - name: Check out code
-#       uses: actions/checkout@master
-#       with:
-#         fetch-depth: 1
-#     - name: Setup Go
-#       uses: actions/setup-go@v1
-#       with:
-#         go-version: ${{ secrets.GO_VERSION }}
-#     - run: GOPROXY=direct GOSUMDB=off GO111MODULE=on go get github.com/securego/gosec/cmd/gosec; /home/runner/go/bin/gosec ./... # https://github.com/securego/gosec
-=======
-#     - run: GOPROXY=direct GOSUMDB=off GO111MODULE=on go vet -tags draft ./...
   security_check:
     name: Security Check
     runs-on: ubuntu-latest
@@ -109,7 +69,6 @@
         uses: securego/gosec@master
         with:
           args: ./... -exclude=G301,G304,G107
->>>>>>> 337a7412
 #   tests:
 #     # needs: [lint, error_check, static_check, vet, sec_check]
 #     name: Tests
