<p style="text-align:center;" align="center"><a href="https://layer5.io/meshery"><img align="center" style="margin-bottom:20px;" src="https://raw.githubusercontent.com/layer5io/layer5/master/assets/images/meshery/meshery-logo-tag-light-text-side.png"  width="70%" /></a><br /><br /></p>

[![Docker Pulls](https://img.shields.io/docker/pulls/layer5/meshery.svg)](https://hub.docker.com/r/layer5/meshery)
[![Go Report Card](https://goreportcard.com/badge/github.com/layer5io/meshery)](https://goreportcard.com/report/github.com/layer5io/meshery)
[![Build Status](https://github.com/layer5io/meshery/workflows/Meshery/badge.svg)](https://github.com/layer5io/meshery/actions)
[![GitHub](https://img.shields.io/github/license/layer5io/meshery.svg)](LICENSE)
[![GitHub issues by-label](https://img.shields.io/github/issues/layer5io/meshery/help%20wanted.svg)](https://github.com/issues?utf8=✓&q=is%3Aopen+is%3Aissue+archived%3Afalse+org%3Alayer5io+label%3A%22help+wanted%22+")
[![Website](https://img.shields.io/website/https/layer5.io/meshery.svg)](https://layer5.io/meshery/)
[![Twitter Follow](https://img.shields.io/twitter/follow/layer5.svg?label=Follow&style=social)](https://twitter.com/intent/follow?screen_name=mesheryio)
[![Slack](http://slack.layer5.io/badge.svg)](http://slack.layer5.io)
[![CII Best Practices](https://bestpractices.coreinfrastructure.org/projects/3564/badge)](https://bestpractices.coreinfrastructure.org/projects/3564)

<h5><p align="center"><i>If you’re using Meshery or if you like the project, please <a href="https://github.com/layer5io/meshery/stargazers">★</a> this repository to show your support! 🤩</i></p></h5>

[Meshery](https://meshery.io) is the multi-service mesh management plane offering lifecycle, configuration and performance management of service meshes and their workloads.

## <a name="running"></a>Run Meshery

See the [getting started](https://meshery.io/#getting-started) section to quickly deploy Meshery on any of these supported platforms:

| Platform | Supported? |
| --- | :---: |
|&#9;<img src="docs/assets/img/platforms/docker.svg" width="20" height="20" vertical-align="middle" /> [Docker](https://meshery.layer5.io/docs/installation/platforms/docker) | ✔️ |
|&#9;<img src="docs/assets/img/platforms/docker.svg" width="20" height="20" vertical-align="middle" />  [Docker - Docker App](https://meshery.layer5.io/docs/installation/platforms/docker) | ✔️ |
|&#9;<img src="docs/assets/img/platforms/kubernetes.svg" width="20" height="20" vertical-align="middle" /> [Kubernetes](https://meshery.layer5.io/docs/installation/platforms/kubernetes) | ✔️ |
|&#9;<img src="docs/assets/img/platforms/aks.svg" width="20" height="20" vertical-align="middle" /> [Kubernetes - AKS](https://meshery.layer5.io/docs/installation/platforms/aks) | ✔️ |
|&#9;<img src="docs/assets/img/platforms/docker.svg" width="20" height="20" vertical-align="middle" /> [Kubernetes - Docker Desktop](https://meshery.layer5.io/docs/installation#mac-or-linux) | ✔️ |
|&#9;<img src="docs/assets/img/platforms/eks.png" width="20" height="20" vertical-align="middle" />  [Kubernetes - EKS](https://meshery.layer5.io/docs/installation/platforms/eks) | ✔️ |
|&#9;<img src="docs/assets/img/platforms/gke.png" width="20" height="20" vertical-align="middle" /> [Kubernetes - GKE](https://meshery.layer5.io/docs/installation/platforms/gke) | ✔️ |
|&#9;<img src="docs/assets/img/platforms/helm.svg" width="20" height="20" vertical-align="middle" />  [Kubernetes - Helm](https://meshery.layer5.io/docs/installation/platforms/kubernetes#using-helm) | ✔️ |
|&#9;<img src="docs/assets/img/platforms/kind.png" width="20" height="20" vertical-align="middle" />  [Kubernetes - kind](https://meshery.layer5.io/docs/installation/platforms/kind) | ✔️ |
|&#9;<img src="docs/assets/img/platforms/minikube.png" width="20" height="20" vertical-align="middle" />  [Kubernetes - Minikube](https://meshery.layer5.io/docs/installation/platforms/minikube) | ✔️ |
|&#9;<img src="docs/assets/img/platforms/openshift.svg" width="20" height="20" vertical-align="middle" /> Kubernetes - OpenShift | In Progress |
|&#9;<img src="docs/assets/img/platforms/linux.svg" width="20" height="20" vertical-align="middle" /> [Linux](https://meshery.layer5.io/docs/installation#mac-or-linux) | ✔️ |
|&#9;<img src="docs/assets/img/platforms/apple.svg" width="20" height="20" vertical-align="middle" /> [Mac](https://meshery.layer5.io/docs/installation#mac-or-linux) | ✔️ |
|&#9;<img src="docs/assets/img/platforms/homebrew.png" width="20" height="20" vertical-align="middle" /> [Mac - Homebrew](https://meshery.layer5.io/docs/installation#mac-or-linux) | ✔️ |
|&#9;<img src="docs/assets/img/platforms/wsl2.png" width="20" height="20" vertical-align="middle" /> [Windows](https://meshery.layer5.io/docs/installation#windows) | ✔️ |
|&#9;[Scoop](https://meshery.layer5.io/docs/installation#windows) | ✔️ |
|&#9;<img src="docs/assets/img/platforms/wsl2.png" width="20" height="20" vertical-align="middle" />  [WSL2](https://meshery.layer5.io/docs/installation/platforms/wsl2) | ✔️ |
|&#9;<img src="docs/assets/img/platforms/raspberry-pi.png" width="20" height="20" vertical-align="middle" /> Raspberry Pi | In Progress |

[Meshery documentation](https://meshery.layer5.io/docs/installation) offers thorough installation guides for your platform of choice.

## <a name="service-meshes"></a>Supported Service Meshes

<div class="container flex">
  <div class="text editable">
    <p>Service mesh adapters provision, configure, and manage their respective service meshes.
      <table class="adapters">
        <thead style="display:none;">
          <th>Status</th>
          <th>Adapter</th>
        </thead>
        <tbody>
        <tr>
          <td rowspan="7" class="stable-adapters">stable</td>
        </tr>
        <tr>
          <td><a href="https://github.com/layer5io/meshery-istio">
            <img src='https://raw.githubusercontent.com/layer5io/meshery.io/master/images/istio.png' alt='Istio Service Mesh adapter' align="middle" hspace="10px" vspace="5px" height="30px" > Meshery adapter for Istio</a>
          </td>
        </tr>
        <tr>
          <td><a href="https://github.com/layer5io/meshery-linkerd">
            <img src='https://raw.githubusercontent.com/layer5io/meshery.io/master/images/linkerd.png' alt='Linkerd' align="middle" hspace="5px" vspace="5px" height="30px" width="30px"> Meshery adapter for Linkerd</a>
          </td>
        </tr>
        <tr>
          <td><a href="https://github.com/layer5io/meshery-consul">
            <img src='https://raw.githubusercontent.com/layer5io/meshery.io/master/images/consul.png' alt='Consul Connect' align="middle" hspace="5px" vspace="5px" height="30px" width="30px"> Meshery adapter for Consul</a>
          </td>
        </tr>
        <tr>
          <td><a href="https://github.com/layer5io/meshery-octarine">
            <img src='https://raw.githubusercontent.com/layer5io/meshery.io/master/images/octarine.png' alt='Octarine Service Mesh' align="middle" hspace="5px" vspace="5px" height="30px" width="30px">Meshery adapter for Octarine</a>
          </td>
        </tr>
        <tr>
          <td><a href="https://github.com/layer5io/meshery-nsm">
            <img src='https://raw.githubusercontent.com/layer5io/meshery.io/master/images/nsm.png' alt='Network Mesh' align="middle" hspace="5px" vspace="5px" height="30px" width="30px">Meshery adapter for Network Service Mesh</a>
          </td>
        </tr>
        <tr><td class="stable-adapters"></td></tr>
        <tr>
          <td rowspan="4" class="beta-adapters">beta</td>
          <td><a href="https://github.com/layer5io/meshery-cpx">
            <img src='https://encrypted-tbn0.gstatic.com/images?q=tbn:ANd9GcQksHj15DkID308qQw3cmkQrRULPxyzbVquSZVev-9dj1L6sPs-rQ&s' alt='Citrix CPX Service Mesh' align="middle" hspace="5px" vspace="5px" height="30px" width="30px">Meshery adapter for Citrix CPX</a>
          </td>
        </tr>
         <tr>
           <td><a href="https://github.com/layer5io/meshery-kuma">
             <img src='docs/_adapters/kuma/Kuma.svg' alt='Kuma Service Mesh' align="middle" hspace="5px" vspace="5px" height="30px" width="30px">Meshery adapter for Kuma</a>
           </td>
        </tr>
          <tr>
          <td><a href="https://github.com/layer5io/meshery-osm">
            <img src='docs/_adapters/osm/Osm.svg' alt='Open Service Mesh' align="middle" hspace="5px" vspace="5px" height="30px" width="30px">Meshery adapter for Open Service Mesh</a>
          </td>
        </tr>
        <tr><td class="beta-adapters"></td></tr>
        <tr>
          <td rowspan="4" class="alpha-adapters">alpha</td>
        </tr>
        <tr>
          <td><a href="https://github.com/layer5io/meshery-maesh">
            <img src='https://github.com/containous/maesh/raw/master/docs/content/assets/img/maesh.png' alt='Maesh Service Mesh' align="middle" hspace="5px" vspace="5px" height="30px" width="30px">Meshery adapter for Mesh</a>
          </td>
        </tr>
         <tr>
          <td><a href="https://github.com/layer5io/meshery-tanzu-sm">
            <img src='https://raw.githubusercontent.com/layer5io/meshery/master/docs/assets/img/service-meshes/tanzu.png' alt='Tanzu Service Mesh' align="middle" hspace="5px" vspace="5px" height="30px" width="30px">Meshery adapter for Tanzu SM</a>
          </td>
        </tr>
        <tr>
          <td><a href="https://github.com/layer5io/meshery-app-mesh">
            <img src='https://raw.githubusercontent.com/layer5io/meshery.io/master/images/aws-app-mesh.png' alt='AWS App Mesh Service Mesh' align="middle" hspace="5px" vspace="5px" height="30px" width="30px">Meshery adapter for App Mesh</a>
          </td>
        </tr>
        <tr>
<<<<<<< HEAD
        <tr><td class="alpha-adapters"></td></tr></tr>
=======
        <tr><td class="alpha-adapters"></td><td></td></tr>
>>>>>>> 1e57ec1e
        </tbody>
    </table>
  </p>
</div>


## <a name="functionality">Functionality</a>

<p style="clear:both;">
<a href="https://raw.githubusercontent.com/layer5io/meshery/master/docs/assets/img/readme/meshery_multi_mesh.png"><img alt="Layer5 Service Mesh Management" src="docs/assets/img/readme/meshery_multi_mesh.png"  style="margin-left:10px; margin-bottom:10px;" width="45%" align="right"/></a>
<h3>Service Mesh Lifecycle Management</h3>
Meshery manages the provisioning, configuration and operation your service mesh. While supporting different types of service meshes, Meshery also offers a simple way to explore each service mesh and compare them using bundled sample applications.

Interoperate multiple service meshes with service mesh adapters provision, configure, and manage their respective service meshes. Meshery is an implementation of Service Mesh Interface (SMI).
<br /><br /><br /><br />
</p>

<p style="clear:both;">
<a href="https://raw.githubusercontent.com/layer5io/meshery/master/docs/assets/img/readme/meshery_lifecycle_management.png"><img alt="Layer5 Service Mesh Configuration Management" src="docs/assets/img/readme/meshery_lifecycle_management.png"  style="margin-right:10px;margin-bottom:10px;" width="45%" align="left"/></a>
<h3>Service Mesh Configuration Management</h3>

Assess your service mesh configuration against deployment and operational best practices with Meshery's configuration validator.

Onboard your workload onto the service mesh with confidence. Check your service mesh configuration for anti-patterns and avoid common pitfalls.
<br /><br /><br /><br />
</p>


<h3>Adhering to Service Mesh Standards</h3>
In an effort to produce service mesh agnostic tooling, Meshery uses the [service mesh performance](https://smp-spec.io/) as a common format to capture and measure your mesh's performance against a universal service mesh performance index. As a partner of VMware's Multi-Vendor Service Mesh Interoperation (Hamlet) and Service Mesh Interface (SMI), Meshery participates in advancing service mesh adoption through standardization of APIs.

<p style="clear:both;">
<a href="https://raw.githubusercontent.com/layer5io/meshery/master/docs/assets/img/readme/meshery_benchmark_screen.png"><img alt="Layer5 Service Mesh Performance Management" src="docs/assets/img/readme/meshery_benchmark_screen.png" style="margin-left:10px;margin-bottom:10px;" width="45%" align="right" /></a>
<!-- <a href="https://raw.githubusercontent.com/layer5io/meshery/master/docs/assets/img/readme/Meshery-Grafana-Charts.png"><img alt="Meshery Grafana Boards" src="docs/assets/img/readme/Meshery-Grafana-Charts.png" style="padding-top:10px;margin-left:10px;" width="45%" align="right" /></a> -->
<h4>Standardized Service Performance Management</h4>

Meshery is the service-mesh-neutral utility for uniformly managing the performance of services and the meshes that run them. As an implementation of the Service Mesh Performance ([SMP](https://layer5.io/performance)), Meshery enables you to measure the value provided by a service mesh in context of the overhead incurred.
<br /><br />
</p>

<h4>Conforming to Service Mesh Interface (SMI)</h4>

<p style="clear:both;">

Meshery provides tooling to validate any service mesh that claims to implement and <a href="https://raw.githubusercontent.com/layer5io/meshery/master/docs/assets/img/readme/smi-conformance-with-meshery.png"><img alt="SMI Validation, Verification, and Conformance with Meshery" src="docs/assets/img/readme/smi-conformance-with-meshery.png" style="margin-right:10px;margin-bottom:10px;" width="45%" align="left" /></a>conform to SMI specifications. Working in accordance with the [SMI Conformance project](https://layer5.io/projects/service-mesh-interface), it essentially provides:

✔︎ Defines compliant behavior.<br />
✔︎ Produces compatibility matrix. <br />
✔︎ Ensures provenance of results. <br />
✔︎ Runs a set of conformance tests. <br />
✔︎ Built into participating service mesh’s release pipeline. <br />
✔︎ Provides [Learn Layer5](https://github.com/layer5io/learn-layer5) sample application used for validating test assertions. <br />

<br /><br />
</p>

<div>&nbsp;</div>

## Meshery Architecture
You may deploy Meshery internal to your cluster or external to your cluster.
<p align="center"><a href="https://raw.githubusercontent.com/layer5io/meshery/master/docs/assets/img/architecture/meshery-architecture.svg"><img src="docs/assets/img/architecture/meshery-architecture.svg" width="90%" align="center" /></a></p>
Learn more about <a href="https://meshery.layer5.io/docs/architecture">Meshery's architecture</a>.

<div>&nbsp;</div>

## Join the service mesh community!

<a name="contributing"></a><a name="community"></a>
Our projects are community-built and welcome collaboration. 👍 Be sure to see the <a href="https://docs.google.com/document/d/17OPtDE_rdnPQxmk2Kauhm3GwXF1R5dZ3Cj8qZLKdo5E/edit">Layer5 Community Welcome Guide</a> for a tour of resources available to you and see the <a href="https://docs.google.com/document/d/1brtiJhdzal_O6NBZU_JQXiBff2InNtmgL_G1JgAiZtk/edit?usp=sharing">Layer5 Repository Overview</a> for a cursory description of repository by technology and programming language. Jump into community <a href="http://slack.layer5.io">Slack</a> to engage!

<p style="clear:both;">
<a href ="https://layer5.io/community"><img alt="MeshMates" src="docs/assets/images/Layer5-MeshMentors.png" style="margin-right:10px; margin-bottom:7px;" width="28%" align="left" /></a>
<h3>Find your MeshMate</h3>

<p>MeshMates are experienced Layer5 community members, who will help you learn your way around, discover live projects and expand your community network.
Become a <b>Meshtee</b> today!</p>

Find out more on the <a href="https://layer5.io/community#meshmate">Layer5 community</a>. <br />
<br /><br /><br /><br />
</p>

<a href="https://meshery.io/community"><img alt="Layer5 Service Mesh Community" src="docs/assets/img/readme/slack-128.png" style="margin-left:10px;padding-top:5px;" width="110px" align="right" /></a>

<a href="http://slack.layer5.io"><img alt="Layer5 Service Mesh Community" src="docs/assets/img/readme/community.png" style="margin-right:8px;padding-top:5px;" width="140px" align="left" /></a>

<p>
✔️ <em><strong>Join</strong></em> any or all of the weekly meetings on <a href="https://calendar.google.com/calendar/b/1?cid=bGF5ZXI1LmlvX2VoMmFhOWRwZjFnNDBlbHZvYzc2MmpucGhzQGdyb3VwLmNhbGVuZGFyLmdvb2dsZS5jb20">community calendar</a>.<br />
✔️ <em><strong>Watch</strong></em> community <a href="https://www.youtube.com/playlist?list=PL3A-A6hPO2IMPPqVjuzgqNU5xwnFFn3n0">meeting recordings</a>.<br />
✔️ <em><strong>Access</strong></em> the <a href="https://drive.google.com/drive/u/4/folders/0ABH8aabN4WAKUk9PVA">community drive</a>.<br />
</p>
<p align="center">
<i>Not sure where to start?</i> Grab an open issue with the <a href="https://github.com/issues?utf8=✓&q=is%3Aopen+is%3Aissue+archived%3Afalse+org%3Alayer5io+label%3A%22help+wanted%22+">help-wanted label</a>.
</p>

<div>&nbsp;</div>

## Contributing (yes!)
We're a warm and welcoming community of open source contributors. Please join. All types of contribution are welcome. Be sure to read the <a href="https://docs.google.com/document/d/17OPtDE_rdnPQxmk2Kauhm3GwXF1R5dZ3Cj8qZLKdo5E/edit">Meshery Contributors Welcome Guide</a> for a tour of resources available to you and how to get started.

- [General Contributing](CONTRIBUTING.md/#contributing)
- [Write an adapter](CONTRIBUTING.md/#adapter)
- [Build the project](CONTRIBUTING.md/#building)

<a href="https://youtu.be/MXQV-i-Hkf8"><img alt="Deploying Linkerd with Meshery" src="docs/assets/img/readme/deploying-linkerd-with-meshery.png"  style="margin-left:10px; margin-bottom:10px;" width="45%" align="right"/></a>

<div>&nbsp;</div>

## See Meshery in Action
- [DockerCon 2020](https://docker.events.cube365.net/docker/dockercon/content/Videos/63TCCNpzDC7Xxnm8b) | ([video](https://www.youtube.com/watch?v=5BrbbKZOctw&list=PL3A-A6hPO2IN_HSU0pSfijBboiHggs5mC&index=4&t=0s), [deck](https://calcotestudios.com/talks/decks/slides-dockercon-2020-service-meshing-with-docker-desktop-and-webassembly.html))
- [Deploying Linkerd with Meshery](https://youtu.be/MXQV-i-Hkf8)
- [KubeCon EU 2019](https://kccnceu19.sched.com/event/MPf7/service-meshes-at-what-cost-lee-calcote-layer5-girish-ranganathan-solarwinds?iframe=no&w=100%&sidebar=yes&bg=no) | ([video](https://www.youtube.com/watch?v=LxP-yHrKL4M&list=PLYjO73_1efChX9NuRaU7WocTbgrfvCoPE), [deck](https://calcotestudios.com/talks/decks/slides-kubecon-eu-2019-service-meshes-at-what-cost.html))
- Istio Founders Meetup @ KubeCon EU 2019 | [deck](https://calcotestudios.com/talks/decks/slides-istio-meetup-kubecon-eu-2019-istio-at-scale-large-and-small.html)
- [Cloud Native Rejekts EU 2019](https://cfp.cloud-native.rejekts.io/cloud-native-rejekts-eu-2019/speaker/GZQTEM/) | [deck](https://calcotestudios.com/talks/decks/slides-cloud-native-rejekts-2019-evaluating-service-meshes.html)
- [DockerCon 2019 Open Source Summit](https://dockercon19.smarteventscloud.com/connect/sessionDetail.ww?SESSION_ID=309149&tclass=popup#.XJxH-TOcbjI.twitter) | [deck](https://calcotestudios.com/talks/decks/slides-dockercon-2019-establishing-an-open-source-office.html), [video](https://www.docker.com/dockercon/2019-videos?watch=open-source-summit-service-mesh)
- [Container World 2019](https://tmt.knect365.com/container-world/speakers/lee-calcote) | [deck](https://calcotestudios.com/talks/decks/slides-container-world-2019-service-meshes-but-at-what-cost.html)
- [Service Mesh Day](https://servicemeshday.com/schedule/) | [deck](https://docs.google.com/presentation/d/1HwG03okX3DHgGKbma4PL-MO7Xr9zDrjQgd05PRi9i8E/edit?usp=sharing), [video](https://youtu.be/CFj1O_uyhhs)
- [Innotech San Antonio](https://innotechsanantonio2019.sched.com/event/Lmlb/the-enterprise-path-to-service-mesh-architectures?iframe=no&w=100%&sidebar=yes&bg=no) | [deck](https://calcotestudios.com/talks/decks/slides-innotech-san-antonio-2019-the-enterprise-path-to-service-mesh.html)
- [CNCF Networking WG](https://github.com/cncf/wg-networking) | [deck](https://www.slideshare.net/leecalcote/benchmarking-service-meshes-cncf-networking-wg-141938576), [video](https://www.youtube.com/watch?v=2_JwCc-kLMA&list=PLYjO73_1efChX9NuRaU7WocTbgrfvCoPE)

### Stargazers
<p align="center">
  <i>If you’re using Meshery or if you like the project, please <a href="../../stargazers">★</a> star this repository to show your support! 🤩</i>
<a href="../../stargazers"><img align="right" src="https://starchart.cc/layer5io/meshery.svg" /></a></p>

### License

This repository and site are available as open source under the terms of the [Apache 2.0 License](https://opensource.org/licenses/Apache-2.0).

### About Layer5

**Community First**
<p>The <a href="https://layer5.io">Layer5</a> community represents the largest collection of service mesh projects and their maintainers in the world.</p>

**Open Source First**
<p>Our projects establish industry standards and enable service developers, owners, and operators with repeatable patterns and best practices for managing all aspects of distributed services. Our shared commitment to the open source spirit push the Layer5 community and its projects forward.</p><|MERGE_RESOLUTION|>--- conflicted
+++ resolved
@@ -117,11 +117,7 @@
           </td>
         </tr>
         <tr>
-<<<<<<< HEAD
-        <tr><td class="alpha-adapters"></td></tr></tr>
-=======
         <tr><td class="alpha-adapters"></td><td></td></tr>
->>>>>>> 1e57ec1e
         </tbody>
     </table>
   </p>
