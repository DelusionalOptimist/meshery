--- conflicted
+++ resolved
@@ -17,12 +17,7 @@
   res.writeHead(500, {
     'Content-Type': 'text/plain'
   });
-
-<<<<<<< HEAD
   res.end('Unexpected issue.');
-=======
-  res.end('Something went wrong');
->>>>>>> 827043be
 });
 
 
