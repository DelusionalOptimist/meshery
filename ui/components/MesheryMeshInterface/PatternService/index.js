// @ts-check
import React from "react";
import Switch from "./Switch";
import RJSF from "./RJSF";

/**
 * componentType takes in json schema and returns the type
 * of the component that should be used for that schema
 *
 * This allows to use custom components along with the
 * react json form schema component
 * @param {Record<string, any>} jsonSchema
 * @return {"rjsf" | "switch"}
 */
function componentType(jsonSchema) {
  if (Object.keys(jsonSchema?.properties).length) return "rjsf";
  return "switch";
}

/**
 * PatternService returns a component for the given jsonSchema
 * @param {{
 *  jsonSchema: Record<string, any>;
 *  onChange: Function;
 *  onSubmit?: Function;
 *  onDelete?: Function;
 *  type: "trait" | "workload";
 *  renderAsTooltip: boolean;
 * }} props
 * @returns
 */
<<<<<<< HEAD
function PatternService({
  jsonSchema, onChange, type, onSubmit, onDelete
}) {
=======
function PatternService({ jsonSchema, onChange, type, onSubmit, onDelete, renderAsTooltip }) {
>>>>>>> d96ec44b
  const ctype = componentType(jsonSchema);

  if (ctype === "rjsf")
    return (
      <RJSF
        hideSubmit={type === "trait"}
        hideTitle={type === "workload"}
        jsonSchema={jsonSchema}
        onChange={onChange}
        onSubmit={onSubmit}
        onDelete={onDelete}
        renderAsTooltip={renderAsTooltip}
      />
    );
  if (ctype === "switch")
    return (
      <Switch
        jsonSchema={jsonSchema}
        onChange={onChange}
        onSubmit={onSubmit}
        onDelete={onDelete}
      />
    );

  return null;
}

export default PatternService;<|MERGE_RESOLUTION|>--- conflicted
+++ resolved
@@ -29,13 +29,7 @@
  * }} props
  * @returns
  */
-<<<<<<< HEAD
-function PatternService({
-  jsonSchema, onChange, type, onSubmit, onDelete
-}) {
-=======
 function PatternService({ jsonSchema, onChange, type, onSubmit, onDelete, renderAsTooltip }) {
->>>>>>> d96ec44b
   const ctype = componentType(jsonSchema);
 
   if (ctype === "rjsf")
