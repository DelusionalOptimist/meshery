import React, { Component } from "react";
import PropTypes from "prop-types";
import { withStyles } from "@material-ui/core/styles";
import { NoSsr, Typography, IconButton } from "@material-ui/core";
import { connect } from "react-redux";
import { bindActionCreators } from "redux";
import CloseIcon from "@material-ui/icons/Close";
import { withSnackbar } from "notistack";
import dataFetch from "../lib/data-fetch";
import PrometheusSelectionComponent from "./PrometheusSelectionComponent";
import GrafanaDisplaySelection from "./GrafanaDisplaySelection";
import { updateGrafanaConfig, updateProgress, updatePrometheusConfig } from "../lib/store";
import GrafanaCustomCharts from "./GrafanaCustomCharts";
import PrometheusConfigComponent from "./PrometheusConfigComponent";
import fetchAvailableAddons from "./graphql/queries/AddonsStatusQuery";

const promStyles = (theme) => ({
  root : { padding : theme.spacing(5), },
  buttons : { display : "flex",
    //   justifyContent: 'flex-end',
  },
  button : { marginTop : theme.spacing(3),
    //   marginLeft: theme.spacing(1),
  },
  margin : { margin : theme.spacing(1), },
  chartTitle : { textAlign : "center", },
  icon : { width : theme.spacing(2.5), },
  alignRight : { textAlign : "right", },
  formControl : { margin : theme.spacing(1),
    minWidth : 180, },
  panelChips : { display : "flex",
    flexWrap : "wrap", },
  panelChip : { margin : theme.spacing(0.25), },
  chartTitle : { marginLeft : theme.spacing(3),
    marginTop : theme.spacing(2), },
});

export const submitPrometheusConfigure = (self, cb = () => {}) => {
  const { prometheusURL, selectedPrometheusBoardsConfigs } = self.state;
  if (prometheusURL === "") {
    return;
  }
  const data = { prometheusURL, };
  const params = Object.keys(data)
    .map((key) => `${encodeURIComponent(key)}=${encodeURIComponent(data[key])}`)
    .join("&");
  self.props.updateProgress({ showProgress : true });
  dataFetch(
    "/api/telemetry/metrics/config",
    {
      credentials : "same-origin",
      method : "POST",
      credentials : "include",
      headers : { "Content-Type" : "application/x-www-form-urlencoded;charset=UTF-8", },
      body : params,
    },
    (result) => {
      self.props.updateProgress({ showProgress : false });
      if (typeof result !== "undefined") {
        self.props.enqueueSnackbar("Prometheus was successfully configured!", { variant : "success",
          autoHideDuration : 2000,
          action : function Loader(key) {
            return (
              <IconButton key="close" aria-label="Close" color="inherit" onClick={() => self.props.closeSnackbar(key)}>
                <CloseIcon />
              </IconButton>
            );
          }, });
        self.setState({ prometheusConfigSuccess : true });
        self.props.updatePrometheusConfig({ prometheus : { prometheusURL,
          selectedPrometheusBoardsConfigs, }, });
        cb()
      }
    },
    self.handleError
  );
};

class PrometheusComponent extends Component {
  constructor(props) {
    super(props);
    // const {selectedPrometheusBoardsConfigs} = props.grafana;
    const { prometheusURL, selectedPrometheusBoardsConfigs } = props.prometheus;
    let prometheusConfigSuccess = false;
    if (prometheusURL !== "") {
      prometheusConfigSuccess = true;
    }

    this.state = {
      urlError : false,

      prometheusConfigSuccess,
      selectedPrometheusBoardsConfigs : selectedPrometheusBoardsConfigs
        ?selectedPrometheusBoardsConfigs
        :[],
      prometheusURL,
      ts : new Date(),
    };
  }

  componentDidMount() {
    const self = this;

<<<<<<< HEAD
    if(self.props.isMeshConfigured)
      dataFetch(
        "/api/telemetry/metrics/config",
        {
          method: "GET",
          credentials: "include",
          headers: {
            "Content-Type": "application/x-www-form-urlencoded;charset=UTF-8",
          },
        },
        (result) => {
          self.props.updateProgress({ showProgress: false });
          if (typeof result !== "undefined" && result?.prometheusURL && result?.prometheusURL !="") {
            let selector = {
              serviceMesh: "ALL_MESH",
            };
            fetchAvailableAddons(selector).subscribe({
              next: (res) => {
=======
    dataFetch(
      "/api/telemetry/metrics/config",
      { method : "GET",
        credentials : "include",
        headers : { "Content-Type" : "application/x-www-form-urlencoded;charset=UTF-8", }, },
      (result) => {
        self.props.updateProgress({ showProgress : false });
        if (typeof result !== "undefined" && result?.prometheusURL && result?.prometheusURL !="") {
          let selector = { serviceMesh : "ALL_MESH", };
          fetchAvailableAddons(selector).subscribe({ next : (res) => {
>>>>>>> 649f7472
              res?.addonsState?.forEach((addon) => {
                if (addon.name === "prometheus" && self.state.prometheusURL === "") {
                  self.setState({ prometheusURL : "http://" + addon.endpoint })
                  submitPrometheusConfigure(self);
                }
              });
<<<<<<< HEAD
              },
              error: (err) => console.log("error registering prometheus: " + err),
            });
          }
        },
        self.handleError("There was an error communicating with grafana config")
      )
=======
          },
          error : (err) => console.log("error registering prometheus: " + err), });
        }
      },
      self.handleError("There was an error communicating with grafana config")
    )
>>>>>>> 649f7472
  }

  static getDerivedStateFromProps(props, state) {
    // const {prometheusURL, selectedPrometheusBoardsConfigs} = props.grafana;
    // if(prometheusURL !== state.prometheusURL || JSON.stringify(selectedPrometheusBoardsConfigs) !== JSON.stringify(state.selectedPrometheusBoardsConfigs)) { // JSON.stringify is not the best. Will leave it for now until a better solution is found
    if (props.ts > state.ts) {
      return {
        prometheusURL,
        selectedPrometheusBoardsConfigs,
        prometheusConfigSuccess : prometheusURL !== "",
        ts : props.ts,
      };
    }
    return {};
  }

  handleChange = (name) => (value) => {
    if (name === "prometheusURL" && value !== "") {
      this.setState({ urlError : false });
    }
    this.setState({ [name] : value });
  };

  handlePrometheusConfigure = () => {
    const { prometheusURL } = this.state;
    if (
      prometheusURL === "" ||
      !(prometheusURL.toLowerCase().startsWith("http://") || prometheusURL.toLowerCase().startsWith("https://"))
    ) {
      this.setState({ urlError : true });
      return;
    }
    submitPrometheusConfigure(this);
  };

  handleError = () => {
    const self = this;
    this.props.updateProgress({ showProgress : false });
    this.props.enqueueSnackbar("There was an error communicating with Prometheus", { variant : "error",
      action : (key) => (
        <IconButton key="close" aria-label="Close" color="inherit" onClick={() => self.props.closeSnackbar(key)}>
          <CloseIcon />
        </IconButton>
      ),
      autoHideDuration : 8000, });
  };

  handlePrometheusChipDelete = () => {
    const self = this;
    self.props.updateProgress({ showProgress : true });
    dataFetch(
      "/api/telemetry/metrics/config",
      { credentials : "same-origin",
        method : "DELETE",
        credentials : "include", },
      (result) => {
        self.props.updateProgress({ showProgress : false });
        if (typeof result !== "undefined") {
          self.setState({ prometheusConfigSuccess : false,
            prometheusURL : "",
            selectedPrometheusBoardsConfigs : [], });
          self.props.updatePrometheusConfig({ prometheus : { prometheusURL : "",
            selectedPrometheusBoardsConfigs : [], }, });
        }
      },
      self.handleError
    );
  };

  handlePrometheusClick = () => {
    this.props.updateProgress({ showProgress : true });
    const self = this;
    dataFetch(
      "/api/telemetry/metrics/ping",
      { credentials : "same-origin",
        credentials : "include", },
      (result) => {
        self.props.updateProgress({ showProgress : false });
        if (typeof result !== "undefined") {
          self.props.enqueueSnackbar("Prometheus successfully pinged!", { variant : "success",
            autoHideDuration : 2000,
            action : (key) => (
              <IconButton key="close" aria-label="Close" color="inherit" onClick={() => self.props.closeSnackbar(key)}>
                <CloseIcon />
              </IconButton>
            ), });
        }
      },
      self.handleError
    );
  };

  addSelectedBoardPanelConfig = (boardsSelection) => {
    const { prometheusURL, selectedPrometheusBoardsConfigs } = this.state;
    if (boardsSelection && boardsSelection.panels && boardsSelection.panels.length) {
      selectedPrometheusBoardsConfigs.push(boardsSelection);
      this.setState({ selectedPrometheusBoardsConfigs });
      this.props.updatePrometheusConfig({ prometheus : { prometheusURL,
        selectedPrometheusBoardsConfigs, }, });
    }
  };

  deleteSelectedBoardPanelConfig = (indexes) => {
    const { prometheusURL, selectedPrometheusBoardsConfigs } = this.state;
    indexes.sort();
    for (let i = indexes.length - 1; i >= 0; i--) {
      selectedPrometheusBoardsConfigs.splice(indexes[i], 1);
    }
    this.setState({ selectedPrometheusBoardsConfigs });
    this.props.updatePrometheusConfig({ prometheus : { prometheusURL,
      selectedPrometheusBoardsConfigs, }, });
  };

  render() {
    const { classes } = this.props;
    const {
      urlError, prometheusURL, prometheusConfigSuccess, selectedPrometheusBoardsConfigs
    } = this.state;
    if (prometheusConfigSuccess) {
      let displaySelec = "";
      if (selectedPrometheusBoardsConfigs.length > 0) {
        displaySelec = (
          <React.Fragment>
            <GrafanaDisplaySelection
              boardPanelConfigs={selectedPrometheusBoardsConfigs}
              deleteSelectedBoardPanelConfig={this.deleteSelectedBoardPanelConfig}
            />

            <Typography variant="h6" gutterBottom className={classes.chartTitle}>
              Prometheus charts
            </Typography>
            {/* <GrafanaCharts
                  boardPanelConfigs={selectedPrometheusBoardsConfigs}
                  prometheusURL={prometheusURL} /> */}
            <GrafanaCustomCharts boardPanelConfigs={selectedPrometheusBoardsConfigs} prometheusURL={prometheusURL} />
          </React.Fragment>
        );
      }

      return (
        <NoSsr>
          <React.Fragment>
            <PrometheusSelectionComponent
              prometheusURL={prometheusURL}
              handlePrometheusChipDelete={this.handlePrometheusChipDelete}
              addSelectedBoardPanelConfig={this.addSelectedBoardPanelConfig}
              handlePrometheusClick={this.handlePrometheusClick}
              handleError={this.handleError}
            />
            {displaySelec}
          </React.Fragment>
        </NoSsr>
      );
    }
    return (
      <NoSsr>
        <PrometheusConfigComponent
          prometheusURL={prometheusURL && { label : prometheusURL, value : prometheusURL }}
          options={this.props.scannedPrometheus.map((url) => ({ label : url, value : url }))}
          urlError={urlError}
          handleChange={this.handleChange}
          handlePrometheusConfigure={this.handlePrometheusConfigure}
        />
      </NoSsr>
    );
  }
}

PrometheusComponent.propTypes = { classes : PropTypes.object.isRequired,
  scannedPrometheus : PropTypes.array.isRequired, };

const mapDispatchToProps = (dispatch) => ({ updateGrafanaConfig : bindActionCreators(updateGrafanaConfig, dispatch),
  updatePrometheusConfig : bindActionCreators(updatePrometheusConfig, dispatch),
  updateProgress : bindActionCreators(updateProgress, dispatch), });
const mapStateToProps = (st) => {
  const grafana = st.get("grafana").toJS();
  const prometheus = st.get("prometheus").toJS();
  return { grafana, prometheus };
};

export default withStyles(promStyles)(connect(mapStateToProps, mapDispatchToProps)(withSnackbar(PrometheusComponent)));<|MERGE_RESOLUTION|>--- conflicted
+++ resolved
@@ -101,7 +101,6 @@
   componentDidMount() {
     const self = this;
 
-<<<<<<< HEAD
     if(self.props.isMeshConfigured)
       dataFetch(
         "/api/telemetry/metrics/config",
@@ -120,25 +119,12 @@
             };
             fetchAvailableAddons(selector).subscribe({
               next: (res) => {
-=======
-    dataFetch(
-      "/api/telemetry/metrics/config",
-      { method : "GET",
-        credentials : "include",
-        headers : { "Content-Type" : "application/x-www-form-urlencoded;charset=UTF-8", }, },
-      (result) => {
-        self.props.updateProgress({ showProgress : false });
-        if (typeof result !== "undefined" && result?.prometheusURL && result?.prometheusURL !="") {
-          let selector = { serviceMesh : "ALL_MESH", };
-          fetchAvailableAddons(selector).subscribe({ next : (res) => {
->>>>>>> 649f7472
               res?.addonsState?.forEach((addon) => {
                 if (addon.name === "prometheus" && self.state.prometheusURL === "") {
                   self.setState({ prometheusURL : "http://" + addon.endpoint })
                   submitPrometheusConfigure(self);
                 }
               });
-<<<<<<< HEAD
               },
               error: (err) => console.log("error registering prometheus: " + err),
             });
@@ -146,14 +132,6 @@
         },
         self.handleError("There was an error communicating with grafana config")
       )
-=======
-          },
-          error : (err) => console.log("error registering prometheus: " + err), });
-        }
-      },
-      self.handleError("There was an error communicating with grafana config")
-    )
->>>>>>> 649f7472
   }
 
   static getDerivedStateFromProps(props, state) {
