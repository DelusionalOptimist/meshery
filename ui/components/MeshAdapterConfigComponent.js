--- conflicted
+++ resolved
@@ -277,7 +277,6 @@
           {meshAdapters.map((adapter) => {
             let image = '/static/img/meshery-logo.png';
             let logoIcon = (<img src={image} className={classes.icon} />);
-<<<<<<< HEAD
             switch (adapter.name.toLowerCase()){
             case 'istio':
               image = "/static/img/istio-blue.svg";
@@ -303,36 +302,6 @@
               image = "/static/img/citrix.svg";
               logoIcon = (<img src={image} className={classes.icon} />);
               break;                
-                            
-=======
-            switch (adapter.name.toLowerCase()) {
-              case 'istio':
-                image = '/static/img/istio-blue.svg';
-                logoIcon = (<img src={image} className={classes.istioIcon} />);
-                break;
-              case 'linkerd':
-                image = '/static/img/linkerd.svg';
-                logoIcon = (<img src={image} className={classes.icon} />);
-                break;
-              case 'consul':
-                image = '/static/img/consul.svg';
-                logoIcon = (<img src={image} className={classes.icon} />);
-                break;
-              case 'network service mesh':
-                image = '/static/img/nsm.svg';
-                logoIcon = (<img src={image} className={classes.icon} />);
-                break;
-              case 'octarine':
-                image = '/static/img/octarine.svg';
-                logoIcon = (<img src={image} className={classes.icon} />);
-                break;
-              case 'citrix':
-                image = '/static/img/citrix.svg';
-                logoIcon = (<img src={image} className={classes.icon} />);
-                break;
-
->>>>>>> 6bd8e14d
-              // default:
             }
 
             return (
