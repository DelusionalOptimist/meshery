import React from "react";
import PropTypes from "prop-types";
import classNames from "classnames";
import { withStyles } from "@material-ui/core/styles";
import Divider from "@material-ui/core/Divider";
import Drawer from "@material-ui/core/Drawer";
import List from "@material-ui/core/List";
import ListItem from "@material-ui/core/ListItem";
import Grow from '@material-ui/core/Grow';
import ListItemIcon from "@material-ui/core/ListItemIcon";
import ListItemText from "@material-ui/core/ListItemText";
import NoSsr from "@material-ui/core/NoSsr";
import RemoveIcon from "@material-ui/icons/Remove";
import GitHubIcon from "@material-ui/icons/GitHub";
import DescriptionOutlinedIcon from "@material-ui/icons/DescriptionOutlined";
import MailIcon from "@material-ui/icons/Mail";
import Link from "next/link";
import { connect } from "react-redux";
import { bindActionCreators } from "redux";
import { withRouter } from "next/router";
import ExpandMoreIcon from '@material-ui/icons/ExpandMore';
import { FontAwesomeIcon } from "@fortawesome/react-fontawesome";
import HelpIcon from '@material-ui/icons/Help';
import DashboardIcon from '@material-ui/icons/Dashboard';
import LifecycleIcon from '../public/static/img/drawer-icons/lifecycle_mgmt_svg';
import PerformanceIcon from '../public/static/img/drawer-icons/performance_svg';
import ConformanceIcon from '../public/static/img/drawer-icons/conformance_svg';
import SmiIcon from '../public/static/img/drawer-icons/servicemeshinterface-icon-white_svg';
import OpenInNewIcon from "@material-ui/icons/OpenInNew";
import { faChevronCircleLeft,
  faExternalLinkAlt,
  faDigitalTachograph } from "@fortawesome/free-solid-svg-icons";
import { faSlack } from "@fortawesome/free-brands-svg-icons";
import { updatepagetitle, updatebetabadge } from "../lib/store";
import { ButtonGroup, IconButton, Tooltip } from "@material-ui/core";
import ExtensionPointSchemaValidator from "../utils/ExtensionPointSchemaValidator";
import dataFetch from "../lib/data-fetch";
import { Collapse } from "@material-ui/core";

const styles = (theme) => ({
  categoryHeader : { paddingTop : 16,
    paddingBottom : 16, },
  categoryHeaderPrimary : { color : theme.palette.common.white, },
  item : {
    paddingTop : 4,
    paddingBottom : 4,
    color : "rgba(255, 255, 255, 0.7)",
    fill : "#fff",
    '&:hover' : { '& $expandMoreIcon' : { opacity : 1,
      transition : "opacity 200ms ease-in", } }
  },
  itemCategory : {
    backgroundColor : "#263238",
    boxShadow : "0 -1px 0 #404854 inset",
    paddingTop : 16,
    paddingBottom : 16,
  },
  firebase : { top : 0,
    position : "sticky",
    zIndex : 5 },
  link : {
    display : "inline-flex",
    width : "100%",
    height : "30px",
    alignItems : "self-end"
  },
  itemActionable : { "&:hover" : { backgroundColor : "rgba(255, 255, 255, 0.08)", }, },
  itemActiveItem : { color : "#4fc3f7",
    fill : "#4fc3f7" },
  itemPrimary : { color : "inherit",
    fontSize : theme.typography.fontSize,
    "&$textDense" : { fontSize : theme.typography.fontSize, }, },
  textDense : {},
  divider : { marginTop : theme.spacing(1),
    marginBottom : theme.spacing(1), },
  mainLogo : {
    marginRight : theme.spacing(1),
    marginTop : theme.spacing(1),
    marginLeft : theme.spacing(-1),
    width : 40,
    height : 40,
    borderRadius : "unset",
  },
  mainLogoText : {
    marginLeft : theme.spacing(0.5),
    marginTop : theme.spacing(1),
    width : 170,
    borderRadius : "unset",
  },
  mainLogoCollapsed : {
    marginRight : theme.spacing(1),
    marginTop : theme.spacing(1),
    marginLeft : theme.spacing(-0.5),
    width : 40,
    height : 40,
    borderRadius : "unset",
  },
  mainLogoTextCollapsed : {
    marginLeft : theme.spacing(1),
    marginTop : theme.spacing(1),
    width : 170,
    borderRadius : "unset",
  },
  settingsIcon : { marginLeft : theme.spacing(2), },
  cursorPointer : { cursor : "pointer", },
  listIcon : {
    minWidth : theme.spacing(3.5),
    paddingTop : theme.spacing(0.5),
    textAlign : "center",
    display : "inline-table",
    paddingRight : theme.spacing(0.5),
    marginLeft : theme.spacing(0.8),
  },
  listIcon1 : {
    minWidth : theme.spacing(3.5),
    paddingTop : theme.spacing(0.5),
    textAlign : "center",
    display : "inline-table",
    paddingRight : theme.spacing(0.5),
    opacity : 0.5,
  },
  listIconSlack : {
    minWidth : theme.spacing(3.5),
    paddingTop : theme.spacing(0.5),
    textAlign : "center",
    display : "inline-table",
    marginLeft : theme.spacing(-0.1),
    paddingRight : theme.spacing(0.5),
    opacity : 0.5,
  },
  nested1 : { paddingLeft : theme.spacing(3), },
  nested2 : { paddingLeft : theme.spacing(5), },
  icon : { width : theme.spacing(2.5), },
  istioIcon : { width : theme.spacing(1.8), },
  isHidden : { opacity : 0,
    transition : "opacity 200ms ease-in-out", },
  isDisplayed : { opacity : 1,
    transition : "opacity 200ms ease-in-out", },
  sidebarCollapsed : { transition : theme.transitions.create("width", { easing : theme.transitions.easing.sharp,
    duration : theme.transitions.duration.leavingScreen, }),
  overflowX : "hidden",
  width : theme.spacing(8) + 4, },
  sidebarExpanded : { width : "256px",
    overflowX : "hidden",
    transition : theme.transitions.create("width", { easing : theme.transitions.easing.sharp,
      duration : theme.transitions.duration.enteringScreen, }), },
  fixedSidebarFooter : { display : "flex",
    flexDirection : "column",
    marginTop : "auto",
    marginBottom : "0.5rem",
  },
  collapseButtonWrapper : {
    position : "fixed",
    top : "50%",
    pointerEvents : "none",
    left : "235px",
    zIndex : "1400",
    width : "auto",
    transition : "left 195ms",
    "&:hover" : { opacity : 1,
      background : "transparent", },
    "&:focus" : { opacity : 1,
      background : "transparent", },
  },
  collapseButtonWrapperRotated : {
    position : "fixed",
    top : "50%",
    left : "45px",
    zIndex : "1400",
    width : "auto",
    pointerEvents : "none",
    transition : "left 225ms",
    transform : "rotate(180deg)",
    "&:hover" : { opacity : 1,
      background : "transparent", },
    "&:focus" : { opacity : 1,
      background : "transparent", },
  },
  noPadding : { paddingLeft : "16px",
    paddingRight : "16px", },
  drawerIcons : { height : "1.21rem",
    width : "1.21rem",
    fontSize : "1.21rem" },
  avatarGroup : { '& .MuiAvatarGroup-avatar' : { border : 'none', } },
  marginLeft : { marginLeft : 8,
    "& .MuiListItem-gutters" : { paddingLeft : 8,
      paddingRight : 8 } },
  rightMargin : { marginRight : 8 },
  btnGrpMarginRight : { marginRight : 4,
    alignItems : 'center' },
  helpIcon : {
    color : '#fff',
    opacity : "0.7",
    transition : "opacity 200ms linear",
    "&:hover" : { opacity : 1,
      background : "transparent", },
    "&:focus" : { opacity : 1,
      background : "transparent", },
  },
  extraPadding : { paddingTop : 4,
    paddingBottom : 4 },
  restrictPointer : { pointerEvents : 'none' },
  expandMoreIcon : {
    opacity : 0,
    cursor : 'pointer',
    transform : 'translateX(3px)',
    '&:hover' : { color : "#4fc3f7", }
  },
  collapsed : { transform : 'rotate(180deg) translateX(-0.8px)', },
  collapsedHelpButton : { height : '1.45rem',
    marginTop : '-4px',
    transform : 'translateX(0px)' },
  rightTranslate : { transform : 'translateX(0.5px)' }
});

const drawerIconsStyle = { height : "1.21rem", width : "1.21rem", fontSize : "1.21rem" };
const externalLinkIconStyle = { width : "1.11rem", fontSize : "1.11rem" };

const categories = [
  {
    id : "Dashboard",
    icon : <DashboardIcon style={drawerIconsStyle} />,
    href : "/",
    title : "Dashboard",
    show : true,
    link : true,
  },
  {
    id : "Lifecycle",
    icon : <LifecycleIcon style={drawerIconsStyle} />,
    href : "/management",
    title : "Lifecycle",
    show : true,
    link : true,
    children : [
      {
        id : "App_Mesh",
        href : "/management/app-mesh",
        title : "AWS App Mesh",
        link : true,
        show : true,
      },
      {
        id : "Citrix_Service_Mesh",
        href : "/management/citrix",
        title : "Citrix Service Mesh",
        link : true,
        show : true,
      },
      {
        id : "Consul",
        href : "/management/consul",
        title : "Consul",
        link : true,
        show : true,
      },
      {
        id : "Istio",
        href : "/management/istio",
        title : "Istio",
        link : true,
        show : true,
      },
      {
        id : "Kuma",
        href : "/management/kuma",
        title : "Kuma",
        link : true,
        show : true,
      },
      {
        id : "Linkerd",
        href : "/management/linkerd",
        title : "Linkerd",
        link : true,
        show : true,
      },
      {
        id : "Network_Service_Mesh",
        href : "/management/nsm",
        title : "Network Service Mesh",
        link : true,
        show : true,
      },
      {
        id : "NGINX_Service_Mesh",
        // icon: <FontAwesomeIcon icon={faTachometerAlt} transform="shrink-2" fixedWidth />,
        href : "/management/nginx",
        title : "NGINX Service Mesh",
        link : true,
        show : true,
      },
      {
        id : "Octarine",
        href : "/management/octarine",
        title : "Octarine",
        link : true,
        show : true,
      },
      {
        id : "Open_Service_Mesh",
        href : "/management/osm",
        title : "Open Service Mesh",
        link : true,
        show : true,
      },
      {
        id : "Traefik_Mesh",
        href : "/management/traefik-mesh",
        title : "Traefik Mesh",
        link : true,
        show : true,
      },
    ],
  },
  {
    id : "Configuration",
    icon : <img src="/static/img/configuration_trans.svg" style={{ width : "1.21rem" }} />,
    disabled : true,
    href : "#",
    title : "Configuration",
    show : false,
    link : true,
    children : [
      {
        id : "Applications",
        icon : <img src="/static/img/web-applications.svg" style={{ width : "1.21rem" }} />,
        href : "/configuration/applications",
        title : "Applications",
        show : true,
        link : true,
        isBeta : true
      },
      {
        id : "Filters",
        icon : <img src="/static/img/web-filters.svg" style={{ width : "1.21rem" }} />,
        href : "/configuration/filters",
        title : "Filters",
        show : true,
        link : true,
        isBeta : true
      },
      {
        id : "Patterns",
        icon : <img src="/static/img/pattern_trans.svg" style={{ width : "1.21rem" }} />,
        href : "/configuration/patterns",
        title : "Patterns",
        show : false,
        link : true,
        isBeta : true
      },
    ],
  },
  {
    id : "Performance",
    icon :
      <PerformanceIcon style={{ transform : "scale(1.3)", ...drawerIconsStyle }} />,
    href : "/performance",
    title : "Performance",
    show : true,
    link : true,
    children : [
      {
        id : "Profiles",
        icon :
          <FontAwesomeIcon icon={faDigitalTachograph} transform="shrink-2" style={{ verticalAlign : "top" }} />,
        href : "/performance/profiles",
        title : "Profiles",
        show : true,
        link : true,
      },
    ],
  },
  {
    id : "Settings",
    href : "/settings",
    title : "Settings",
    show : false,
    link : true,
  }, // title is used for comparison in the Header.js file as well
  {
    id : "Conformance",
    icon : <ConformanceIcon style={drawerIconsStyle} />,
    href : "/smi_results", //Temp
    title : "Conformance",
    show : true,
    link : true,
    children : [
      {
        id : "Service Mesh Interface",
        icon : <SmiIcon style={drawerIconsStyle} />,
        href : "/smi_results",
        title : "Service Mesh Interface",
        show : true,
        link : true,
      },
    ],
  },
];

const ExternalLinkIcon = <FontAwesomeIcon style={externalLinkIconStyle} icon={faExternalLinkAlt} transform="shrink-7" />

const externlinks = [
  {
    id : "doc",
    href : "https://docs.meshery.io",
    title : "Documentation",
    icon : <DescriptionOutlinedIcon style={drawerIconsStyle} />,
    external_icon : ExternalLinkIcon,
  },
  {
    id : "community",
    href : "http://slack.layer5.io",
    title : "Community",
    icon : <FontAwesomeIcon style={{ marginBottom : 2, ...drawerIconsStyle }} icon={faSlack} transform="grow-1" />,
    external_icon : ExternalLinkIcon,
  },
  {
    id : "mailinglist",
    href : "https://meshery.io/subscribe",
    title : "Mailing List",
    icon : <MailIcon style={drawerIconsStyle} />,
    external_icon : ExternalLinkIcon,
  },
  {
    id : "issues",
    href : "https://github.com/meshery/meshery/issues/new/choose",
    title : "Issues",
    icon : <GitHubIcon style={drawerIconsStyle} />,
    external_icon : ExternalLinkIcon,
  },
];

class Navigator extends React.Component {
  constructor(props) {
    super(props);
    const { meshAdapters } = props;
    this.state = {
      path : "",
      meshAdapters,
      mts : new Date(),

      // ExtensionPointSchemaValidator will return a navigator schema
      // decoder which in turn will return an empty array when there is no content
      // passed into it
      navigator : ExtensionPointSchemaValidator("navigator")(),
      capabilities : [],
      openItems : [],
      hoveredId : null,
      versionDetail : {
        build : "",
        latest : "",
        outdated : false,
        commitsha : "",
        release_channel : "NA",
      },
    };
  }

  componentDidMount() {
    dataFetch(
      "/api/system/version",
      { credentials : "same-origin",
        method : "GET",
        credentials : "include", },
      (result) => {
        if (typeof result !== "undefined") {
          this.setState({ versionDetail : result });
        } else {
          this.setState({ versionDetail : {
            build : "Unknown",
            latest : "Unknown",
            outdated : false,
            commitsha : "Unknown",
          }, });
        }
      },
      (err) => console.error(err)
    );
    dataFetch(
      "/api/provider/capabilities",
      { credentials : "same-origin",
        method : "GET",
        credentials : "include", },
      (result) => {
        if (result) {
          this.setState({ navigator : ExtensionPointSchemaValidator("navigator")(result?.extensions?.navigator),
            capabilities : result?.capabilities || [], });
        }
      },
      (err) => console.error(err)
    );
  }

  /**
   * @param {import("../utils/ExtensionPointSchemaValidator").NavigatorSchema[]} children
   * @param {number} depth
   */
  renderNavigatorExtensions(children, depth) {
    const { classes, isDrawerCollapsed } = this.props;
    const { path } = this.state;

    if (children && children.length > 0) {
      return (
        <List disablePadding>
          {children.map(({
            id, onClickCallback, icon, href, title, children
          }) => {
            if (typeof showc !== "undefined" && !showc) {
              return "";
            }
            return (
              <React.Fragment key={id}>
                <ListItem
                  button
                  key={id}
                  className={classNames(
                    depth === 1
                      ? classes.nested1
                      : classes.nested2,
                    classes.item,
                    classes.itemActionable,
                    path === href && classes.itemActiveItem,
                    isDrawerCollapsed && classes.noPadding
                  )}
                >
                  {this.extensionPointContent(icon, href, title, isDrawerCollapsed, onClickCallback)}
                </ListItem>
                {this.renderNavigatorExtensions(children, depth + 1)}
              </React.Fragment>
            );
          })}
        </List>
      );
    }
  }

<<<<<<< HEAD
  /**
   * @param {JSX.Element} icon
   * @param {String} href
   * @param {String} name
   * @param {Boolean} drawerCollapsed
   *
   * @return {JSX.Element} content
   */
  extensionPointContent(icon, href, name, drawerCollapsed) {
=======
  onClickCallback(onClickCallback){
    switch (onClickCallback){
      case 0:
        return this.toggleMiniDrawer(false)
      case 1:
        return this.toggleMiniDrawer(true)
      default:
        // by default, nothing happened
        return undefined
    }
  }

  extensionPointContent(icon, href, name, drawerCollapsed, onClickCallback) {
>>>>>>> e2996085
    const { classes } = this.props;

    const content = (
      <div className={classNames(classes.link)} onClick={() => this.onClickCallback(onClickCallback)}>
        <Tooltip
          title={name}
          placement="right"
          disableFocusListener={!drawerCollapsed}
          disableHoverListener={!drawerCollapsed}
          disableTouchListener={!drawerCollapsed}
        >
          <ListItemIcon className={classes.listIcon}>
            <img src={icon} className={classes.icon} />
          </ListItemIcon>
        </Tooltip>
        <ListItemText
          className={drawerCollapsed
            ? classes.isHidden
            : classes.isDisplayed}
          classes={{ primary : classes.itemPrimary, }}
        >
          {name}
        </ListItemText>
      </div>
    );

    if (href) return <Link href={href}>{content}</Link>;

    return content;
  }

  updateCategoriesMenus() {
    const self = this;
    categories.forEach((cat, ind) => {
      if (cat.id === "Lifecycle") {
        cat.children.forEach((catc, ind1) => {
          const cr = self.fetchChildren(catc.id);
          const icon = self.pickIcon(catc.id);
          categories[ind].children[ind1].icon = icon;
          categories[ind].children[ind1].children = cr;
        });
      }

      if (cat.id === "Configuration") {
        let show = false;
        cat.children?.forEach((ch) => {
          if (ch.id === "Patterns") {
            const idx = self.state.capabilities.findIndex((cap) => cap.feature === "persist-meshery-patterns");
            if (idx != -1) {
              ch.show = true;
              show = true;
            }
          }
        });

        cat.show = show;
      }
    });
  }

  updateAdaptersLink() {
    categories.forEach((cat, ind) => {
      if (cat.id === "Lifecycle") {
        cat.children.forEach((catc, ind1) => {
          if (
            typeof categories[ind].children[ind1].children[0] !== "undefined" &&
            typeof categories[ind].children[ind1].children[0].href !== "undefined"
          ) {
            const val = true;
            const newhref = `${categories[ind].children[ind1].children[0].href}`;
            categories[ind].children[ind1].link = val;
            categories[ind].children[ind1].href = newhref;
          }
        });
      }
    });
  }

  static getDerivedStateFromProps(props, state) {
    const { meshAdapters, meshAdaptersts } = props;
    const path = window.location.pathname;
    const st = {};
    if (meshAdaptersts > state.mts) {
      st.meshAdapters = meshAdapters;
      st.mts = meshAdaptersts;
    }

    const fetchNestedPathAndTitle = (path, title, href, children, isBeta) => {
      if (href === path) {
        props.updatepagetitle({ title });
        props.updatebetabadge({ isBeta });
        return;
      }
      if (children && children.length > 0) {
        children.forEach(({ title, href, children, isBeta }) => {
          fetchNestedPathAndTitle(path, title, href, children, isBeta);
        });
      }
    };

    categories.forEach(({ title, href, children, isBeta }) => {
      fetchNestedPathAndTitle(path, title, href, children, isBeta);
    });
    st.path = path;
    return st;
  }

  /**
   * @param {String} category
   *
   * Format and return the meshadapters
   *
   * @returns {Array<{id : Number, icon : JSX.Element, href : String, title : String, link : Boolean, show : Boolean}>} children
   */
  fetchChildren(category) {
    const { meshAdapters } = this.state;
    const children = [];
    category = category.toLowerCase();
    meshAdapters.forEach((adapter) => {
      let aName = adapter.name.toLowerCase();
      // Manually changing adapter name so that it matches the internal name
      if (aName === "osm") aName = "open service mesh";
      if (category !== aName) {
        return;
      }
      children.push({
        id : adapter.adapter_location,
        icon : <RemoveIcon />,
        href : `/management?adapter=${adapter.adapter_location}`,
        title : `Management - ${adapter.adapter_location}`,
        link : true,
        show : true,
      });
    });
    return children;
  }

  /**
   * @param {String} aName
   *
   * @returns {JSX.Element} image to display
   */
  pickIcon(aName) {
    aName = aName.toLowerCase();
    const { classes } = this.props;
    let image = "/static/img/meshery-logo.png";
    let logoIcon = <img src={image} className={classes.icon} />;
    if (aName) {
      image = "/static/img/" + aName + "-light.svg";
      logoIcon = <img src={image} className={classes.icon} />;
    }
    return logoIcon;
  }

  /**
   * Changes the route to "/"
   */
  handleTitleClick() {
    this.props.router.push("/");
  }

  /**
   * @param {number} id
   * @param {Boolean link
   *
   * Changes the route to "/management"
   */
  handleAdapterClick(id, link) {
    if (id != -1 && !link) {
      this.props.router.push("/management");
    }
  }

<<<<<<< HEAD
  /**
   * Calls onCollapseDrawer on toggle of Drawer
   */
  toggleMiniDrawer() {
    const { onCollapseDrawer } = this.props;
    onCollapseDrawer();
=======
  toggleMiniDrawer = (open = null) => {
    const { onCollapseDrawer } = this.props;
    onCollapseDrawer(open);
  };

  toggleSpacing = () => {
    const { showHelperButton } = this.state;
    this.setState({ showHelperButton : !showHelperButton });

>>>>>>> e2996085
  }

  /**
   * @param {number} id
   *
   * Removes id from openitems if present
   * Adds id in openitems if not present already
   */
  toggleItemCollapse(id) {
    const activeItems = [...this.state.openItems];
    if (this.state.openItems.includes(id)) {
      this.setState({ openItems : activeItems.filter(item => item !== id) })
    } else {
      activeItems.push(id);
      this.setState({ openItems : activeItems })
    }
  }

  /**
   * @param {String} idname
   * @param {Array<{id : Number, icon : JSX.Element, href : String, title : String, link : Boolean, show : Boolean}>} children
   * @param {Number} depth
   *
   * Renders children of the menu
   *
   * @returns {JSX.Element}
   */
  renderChildren(idname, children, depth) {
    const { classes, isDrawerCollapsed } = this.props;
    const { path } = this.state;

    if (idname != "Lifecycle" && children && children.length > 0) {
      return (
        <List disablePadding>
          {children.map(({
            id : idc, title : titlec, icon : iconc, href : hrefc, show : showc, link : linkc, children : childrenc
          }) => {
            if (typeof showc !== "undefined" && !showc) {
              return "";
            }
            return (
              <React.Fragment key={idc}>
                <ListItem
                  button
                  key={idc}
                  className={classNames(
                    depth === 1
                      ? classes.nested1
                      : classes.nested2,
                    classes.item,
                    classes.itemActionable,
                    path === hrefc && classes.itemActiveItem,
                    isDrawerCollapsed && classes.noPadding
                  )}
                >
                  {this.linkContent(iconc, titlec, hrefc, linkc, isDrawerCollapsed)}
                </ListItem>
                {this.renderChildren(idname, childrenc, depth + 1)}
              </React.Fragment>
            );
          })}
        </List>
      );
    }
    if (idname == "Lifecycle") {
      if (children && children.length > 1) {
        return (
          <List disablePadding>
            {children.map(({
              id : idc, title : titlec, icon : iconc, href : hrefc, show : showc, link : linkc, children : childrenc
            }) => {
              if (typeof showc !== "undefined" && !showc) {
                return "";
              }
              return (
                <React.Fragment key={idc}>
                  <ListItem
                    button
                    key={idc}
                    className={classNames(
                      depth === 1
                        ? classes.nested1
                        : classes.nested2,
                      classes.item,
                      classes.itemActionable,
                      path === hrefc && classes.itemActiveItem,
                      isDrawerCollapsed && classes.noPadding
                    )}
                    onClick={() => this.handleAdapterClick(idc, linkc)}
                  >
                    {this.linkContent(iconc, titlec, hrefc, linkc, isDrawerCollapsed)}
                  </ListItem>
                  {this.renderChildren(idname, childrenc, depth + 1)}
                </React.Fragment>
              );
            })}
          </List>
        );
      }
      if (children && children.length == 1) {
        this.updateAdaptersLink();
      }
    }
    return "";
  }

  /**
   * @param {JSX.Element} iconc
   * @param {String} titlec
   * @param {String} hrefc
   * @param {Boolean} linkc
   * @param {Boolean} drawerCollapsed
   *
   * @return {JSX.Element} content
   */
  linkContent(iconc, titlec, hrefc, linkc, drawerCollapsed) {
    const { classes } = this.props;

    let linkContent = (
      <div className={classNames(classes.link)}>
        <Tooltip
          title={titlec}
          placement="right"
          disableFocusListener={!drawerCollapsed}
          disableHoverListener={!drawerCollapsed}
          disableTouchListener={!drawerCollapsed}
        >
          <ListItemIcon className={classes.listIcon}>{iconc}</ListItemIcon>
        </Tooltip>
        <ListItemText
          className={drawerCollapsed
            ? classes.isHidden
            : classes.isDisplayed}
          classes={{ primary : classes.itemPrimary, }}
        >
          {titlec}
        </ListItemText>
      </div>
    );
    if (linkc) {
      linkContent = <Link href={hrefc}>{linkContent}</Link>;
    }
    return linkContent;
  }

  /**
   * getMesheryVersionText returs a well formatted version text
   *
   * If the meshery is running latest version then and is using "edge" channel
   * then it will just show "edge-latest". However, if the meshery is on edge and
   * is running an outdated version then it will return "edge-$version".
   *
   * If on stable channel, then it will always show "stable-$version"
   */
  getMesheryVersionText() {
    const { build, outdated, release_channel } = this.state.versionDetail;

    // If the version is outdated then no matter what the
    // release channel is, specify the build
    if (outdated) return `${release_channel}-${build}`;

    if (release_channel === "edge") return `${release_channel}-latest`;
    if (release_channel === "stable") return `${release_channel}-${build}`;

    return `${build}`;
  }

  /**
   * versionUpdateMsg returns the appropriate message
   * based on the meshery's current running version and latest available
   * version.
   *
   * @returns {React.ReactNode} react component to display
   */
  versionUpdateMsg() {
    const { outdated, latest } = this.state.versionDetail;

    if (outdated)
      return (
        <span style = {{ marginLeft : '15px' }}>
          {"Update available "}
          <Link href={`https://docs.meshery.io/project/releases/${latest}`}>
            <Tooltip
              title={`Newer version of Meshery available: ${latest}`}
              placement="right">
              <OpenInNewIcon style={{ width : "0.85rem", verticalAlign : "middle" }} />
            </Tooltip>
          </Link>
        </span>
      );

    return (
      <span style = {{ marginLeft : '15px' }}>
        Running latest
      </span>
    )
  }

  /**
   * openReleaseNotesInNew returns the appropriate link to the release note
   * based on the meshery's current running channel and version.
   *
   * @returns {React.ReactNode} react component to display
   */
  openReleaseNotesInNew() {
    const { release_channel, build } = this.state.versionDetail;

    if (release_channel === "edge")
      return (
        <Link href="https://docs.meshery.io/project/releases" target="_blank">
          <OpenInNewIcon style={{ width : "0.85rem", verticalAlign : "middle" }} />
        </Link>
      );

    return (
      <Link href={`https://docs.meshery.io/project/releases/${build}`} target="_blank">
        <OpenInNewIcon style={{ width : "0.85rem", verticalAlign : "middle" }} />
      </Link>
    );
  }

  render() {
    const { classes, isDrawerCollapsed, ...other } = this.props;
    const { path } = this.state;
    this.updateCategoriesMenus();
    let classname;
    if (isDrawerCollapsed) {
      classname = classes.collapseButtonWrapperRotated;
    } else {
      classname = classes.collapseButtonWrapper;
    }
    const Title = (
      <ListItem
        component="a"
        onClick={this.handleTitleClick}
        className={classNames(classes.firebase, classes.item, classes.itemCategory, classes.cursorPointer)}
      >
        <img
          className={isDrawerCollapsed
            ? classes.mainLogoCollapsed
            : classes.mainLogo}
          src="/static/img/meshery-logo.png"
          onClick={this.handleTitleClick}
        />
        <img
          className={isDrawerCollapsed
            ? classes.mainLogoTextCollapsed
            : classes.mainLogoText}
          src="/static/img/meshery-logo-text.png"
          onClick={this.handleTitleClick}
        />

        {/* <span className={isDrawerCollapsed ? classes.isHidden : classes.isDisplayed}>Meshery</span> */}
      </ListItem>
    )
    const Menu = (
      <List disablePadding style = {{ overflowY : "scroll", overflowX : "hidden", marginRight : "-0.7rem" }}>
        {categories.map(({
          id : childId, title, icon, href, show, link, children
        }) => {
          if (typeof show !== "undefined" && !show) {
            return "";
          }
          return (
            <React.Fragment key={childId}>
              <ListItem
                button={!!link}
                dense
                key={childId}
                className={classNames(
                  classes.item,
                  link
                    ? classes.itemActionable
                    : '',
                  path === href && classes.itemActiveItem
                )}
                onClick={() => this.toggleItemCollapse(childId)}
                onMouseOver={() => children && isDrawerCollapsed ? this.setState({ hoveredId : childId }) : null}
                onMouseLeave={() => !this.state.openItems.includes(childId) ? this.setState({ hoveredId : null }): null}
              >
                <Link href={link
                  ? href
                  : ""}>
                  <div className={classNames(classes.link)}>
                    <Tooltip
                      title={childId}
                      placement="right"
                      disableFocusListener={!isDrawerCollapsed}
                      disableHoverListener={!isDrawerCollapsed}
                      disableTouchListener={!isDrawerCollapsed}
                    >
                      { (isDrawerCollapsed && children && (this.state.hoveredId === childId  || this.state.openItems.includes(childId))) ?
                        <ExpandMoreIcon
                          onClick={() => this.toggleItemCollapse(childId)}
                          className={classNames({ [classes.collapsed] : this.state.openItems.includes(childId) })} style={{ marginLeft : "0.4rem" }}
                        /> :
                        <ListItemIcon className={classes.listIcon}>
                          {icon}
                        </ListItemIcon>
                      }
                    </Tooltip>
                    <ListItemText
                      className={isDrawerCollapsed
                        ? classes.isHidden
                        : classes.isDisplayed}
                      classes={{ primary : classes.itemPrimary, }}
                    >
                      {title}
                    </ListItemText>
                  </div>
                </Link>
                <ExpandMoreIcon
                  onClick={() => this.toggleItemCollapse(childId)}
                  className={classNames(classes.expandMoreIcon, { [classes.collapsed] : this.state.openItems.includes(childId) })}
                  style={isDrawerCollapsed || !children
                    ? { opacity : 0 }
                    : {}}
                />
              </ListItem>
              <Collapse in={this.state.openItems.includes(childId)} style={{ backgroundColor : "#396679", opacity : "100%" }}>
                {this.renderChildren(childId, children, 1)}
              </Collapse>
            </React.Fragment>
          );
        })}
        {this.state.navigator && this.state.navigator.length
          ? (
            <React.Fragment>
              <Divider className={classes.divider} />
              {this.renderNavigatorExtensions(this.state.navigator, 1)}
            </React.Fragment>
          )
          : null}
        <Divider className={classes.divider} />
      </List>
    )
    const HelpIcons = (
      <ButtonGroup
        size="large"
        className={!isDrawerCollapsed
          ? classes.marginLeft
          : classes.btnGrpMarginRight}
        orientation={isDrawerCollapsed
          ? "vertical"
          : "horizontal"}
      >
        {externlinks.map(({
          id, icon, title, href
        }, index) => {
          return (
            <ListItem
              key={id}
              className={classes.item}
              style={isDrawerCollapsed
                ? { display : 'none' }
                : {}}
            >
              <Grow
                in={!isDrawerCollapsed }
                timeout={{ enter : (600 - index * 200), exit : 100 * index }}
              >
                <a
                  href={href}
                  target="_blank"
                  rel="noreferrer"
                  className={classNames(classes.link, isDrawerCollapsed
                    ? classes.extraPadding
                    : "")}>
                  <Tooltip
                    title={title}
                    placement={isDrawerCollapsed
                      ? "right"
                      : "top"}
                  >
                    <ListItemIcon className={classNames(classes.listIcon, classes.helpIcon)}>{icon}</ListItemIcon>
                  </Tooltip>
                </a>
              </Grow>
            </ListItem>
          );
        })}
        <ListItem
          className={classes.rightMargin}
          style={!isDrawerCollapsed
            ? { display : 'none' }
            : {}}
        >
          <Tooltip
            title="Help"
            placement={isDrawerCollapsed
              ? "right"
              : "top"}
          >
            <IconButton className={isDrawerCollapsed
              ? classes.collapsedHelpButton
              : classes.rightTranslate} onClick={() => this.toggleSpacing()}>
              <HelpIcon
                className={classes.helpIcon}
                style={{ fontSize : '1.45rem', }}
              />
            </IconButton>
          </Tooltip>
        </ListItem>
      </ButtonGroup>
    )
    const Version = (
      <ListItem style={{
        position : "sticky",paddingLeft : 8, paddingright : 0, color : "#eeeeee", fontSize : "0.75rem" }}>
        {isDrawerCollapsed
          ? this.state.versionDetail.build
          :
          <Grow
            in={!isDrawerCollapsed }
            timeout={{ enter : (800), exit : 100 }}
          >
            <span>
              {this.getMesheryVersionText()} {'  '}
              {this.openReleaseNotesInNew()}
              {this.versionUpdateMsg()}

            </span>
          </Grow>

        }
      </ListItem>
    )
    return (
      <NoSsr>
        <div className={classname}>
          <FontAwesomeIcon
            icon={faChevronCircleLeft}
            fixedWidth
            color="#ffffff"
            size="2x"
            alt="Sidebar collapse toggle icon"
          />
        </div>
        <Drawer
          onMouseEnter={() => isDrawerCollapsed ? this.toggleMiniDrawer() : null}
          onMouseLeave={() => !isDrawerCollapsed ? this.toggleMiniDrawer() : null}
          variant="permanent"
          {...other}
          className={isDrawerCollapsed
            ? classes.sidebarCollapsed
            : classes.sidebarExpanded}
          classes={{ paper : isDrawerCollapsed
            ? classes.sidebarCollapsed
            : classes.sidebarExpanded, }}
          style={{ width : "inherit" }}
        >
<<<<<<< HEAD
          {Title}
          {Menu}
=======
          <List disablePadding>
            <ListItem
              component="a"
              onClick={this.handleTitleClick}
              className={classNames(classes.firebase, classes.item, classes.itemCategory, classes.cursorPointer)}
            >
              <Avatar
                className={isDrawerCollapsed
                  ? classes.mainLogoCollapsed
                  : classes.mainLogo}
                src="/static/img/meshery-logo.png"
                onClick={this.handleTitleClick}
              />
              <Avatar
                className={isDrawerCollapsed
                  ? classes.mainLogoTextCollapsed
                  : classes.mainLogoText}
                src="/static/img/meshery-logo-text.png"
                onClick={this.handleTitleClick}
              />

              {/* <span className={isDrawerCollapsed ? classes.isHidden : classes.isDisplayed}>Meshery</span> */}
            </ListItem>
            {categories.map(({
              id : childId, title, icon, href, show, link, children
            }) => {
              if (typeof show !== "undefined" && !show) {
                return "";
              }
              return (
                <React.Fragment key={childId}>
                  <ListItem
                    button={!!link}
                    dense
                    key={childId}
                    className={classNames(
                      classes.item,
                      link
                        ? classes.itemActionable
                        : '',
                      path === href && classes.itemActiveItem
                    )}
                    onClick={() => this.toggleItemCollapse(childId)}
                    onMouseOver={() => children && isDrawerCollapsed ? this.setState({ hoveredId : childId }) : null}
                    onMouseLeave={() => !this.state.openItems.includes(childId) ? this.setState({ hoveredId : null }): null}
                  >
                    <Link href={link
                      ? href
                      : ""}>
                      <div className={classNames(classes.link)} onClick={() => this.onClickCallback(href)}>
                        <Tooltip
                          title={childId}
                          placement="right"
                          disableFocusListener={!isDrawerCollapsed}
                          disableHoverListener={!isDrawerCollapsed}
                          disableTouchListener={!isDrawerCollapsed}
                        >
                          { (isDrawerCollapsed && children && (this.state.hoveredId === childId  || this.state.openItems.includes(childId))) ?
                            <ExpandMoreIcon
                              onClick={() => this.toggleItemCollapse(childId)}
                              className={classNames({ [classes.collapsed] : this.state.openItems.includes(childId) })} style={{ marginLeft : "0.4rem" }}
                            /> :
                            <ListItemIcon className={classes.listIcon}>
                              {icon}
                            </ListItemIcon>
                          }
                        </Tooltip>
                        <ListItemText
                          className={isDrawerCollapsed
                            ? classes.isHidden
                            : classes.isDisplayed}
                          classes={{ primary : classes.itemPrimary, }}
                        >
                          {title}
                        </ListItemText>
                      </div>
                    </Link>
                    <ExpandMoreIcon
                      onClick={() => this.toggleItemCollapse(childId)}
                      className={classNames(classes.expandMoreIcon, { [classes.collapsed] : this.state.openItems.includes(childId) })}
                      style={isDrawerCollapsed || !children
                        ? { opacity : 0 }
                        : {}}
                    />
                  </ListItem>
                  <Collapse in={this.state.openItems.includes(childId)} style={{ backgroundColor : "#396679", opacity : "100%" }}>
                    {this.renderChildren(childId, children, 1)}
                  </Collapse>
                </React.Fragment>
              );
            })}
            {this.state.navigator && this.state.navigator.length
              ? (
                <React.Fragment>
                  <Divider className={classes.divider} />
                  {this.renderNavigatorExtensions(this.state.navigator, 1)}
                </React.Fragment>
              )
              : null}
            <Divider className={classes.divider} />

          </List>
>>>>>>> e2996085
          <div className={classes.fixedSidebarFooter}>
            {HelpIcons}
            {Version}
          </div>
        </Drawer>
      </NoSsr>
    );
  }
}

Navigator.propTypes = { classes : PropTypes.object.isRequired,
  onCollapseDrawer : PropTypes.func.isRequired, };

const mapDispatchToProps = (dispatch) => ({ updatepagetitle : bindActionCreators(updatepagetitle, dispatch), updatebetabadge : bindActionCreators(updatebetabadge, dispatch),
});

const mapStateToProps = (state) => {
  const meshAdapters = state.get("meshAdapters").toJS();
  const meshAdaptersts = state.get("meshAdaptersts");
  const path = state.get("page").get("path");
  return { meshAdapters, meshAdaptersts, path };
};

export default withStyles(styles)(connect(mapStateToProps, mapDispatchToProps)(withRouter(Navigator)));<|MERGE_RESOLUTION|>--- conflicted
+++ resolved
@@ -535,17 +535,6 @@
     }
   }
 
-<<<<<<< HEAD
-  /**
-   * @param {JSX.Element} icon
-   * @param {String} href
-   * @param {String} name
-   * @param {Boolean} drawerCollapsed
-   *
-   * @return {JSX.Element} content
-   */
-  extensionPointContent(icon, href, name, drawerCollapsed) {
-=======
   onClickCallback(onClickCallback){
     switch (onClickCallback){
       case 0:
@@ -559,7 +548,6 @@
   }
 
   extensionPointContent(icon, href, name, drawerCollapsed, onClickCallback) {
->>>>>>> e2996085
     const { classes } = this.props;
 
     const content = (
@@ -733,14 +721,6 @@
     }
   }
 
-<<<<<<< HEAD
-  /**
-   * Calls onCollapseDrawer on toggle of Drawer
-   */
-  toggleMiniDrawer() {
-    const { onCollapseDrawer } = this.props;
-    onCollapseDrawer();
-=======
   toggleMiniDrawer = (open = null) => {
     const { onCollapseDrawer } = this.props;
     onCollapseDrawer(open);
@@ -750,7 +730,6 @@
     const { showHelperButton } = this.state;
     this.setState({ showHelperButton : !showHelperButton });
 
->>>>>>> e2996085
   }
 
   /**
@@ -870,7 +849,7 @@
     const { classes } = this.props;
 
     let linkContent = (
-      <div className={classNames(classes.link)}>
+      <div className={classNames(classes.link)} onClick={() => this.onClickCallback(href)}>
         <Tooltip
           title={titlec}
           placement="right"
@@ -1034,7 +1013,7 @@
                 <Link href={link
                   ? href
                   : ""}>
-                  <div className={classNames(classes.link)}>
+                  <div className={classNames(classes.link)} onClick={() => this.onClickCallback(onClickCallback)}>
                     <Tooltip
                       title={childId}
                       placement="right"
@@ -1201,113 +1180,8 @@
             : classes.sidebarExpanded, }}
           style={{ width : "inherit" }}
         >
-<<<<<<< HEAD
           {Title}
           {Menu}
-=======
-          <List disablePadding>
-            <ListItem
-              component="a"
-              onClick={this.handleTitleClick}
-              className={classNames(classes.firebase, classes.item, classes.itemCategory, classes.cursorPointer)}
-            >
-              <Avatar
-                className={isDrawerCollapsed
-                  ? classes.mainLogoCollapsed
-                  : classes.mainLogo}
-                src="/static/img/meshery-logo.png"
-                onClick={this.handleTitleClick}
-              />
-              <Avatar
-                className={isDrawerCollapsed
-                  ? classes.mainLogoTextCollapsed
-                  : classes.mainLogoText}
-                src="/static/img/meshery-logo-text.png"
-                onClick={this.handleTitleClick}
-              />
-
-              {/* <span className={isDrawerCollapsed ? classes.isHidden : classes.isDisplayed}>Meshery</span> */}
-            </ListItem>
-            {categories.map(({
-              id : childId, title, icon, href, show, link, children
-            }) => {
-              if (typeof show !== "undefined" && !show) {
-                return "";
-              }
-              return (
-                <React.Fragment key={childId}>
-                  <ListItem
-                    button={!!link}
-                    dense
-                    key={childId}
-                    className={classNames(
-                      classes.item,
-                      link
-                        ? classes.itemActionable
-                        : '',
-                      path === href && classes.itemActiveItem
-                    )}
-                    onClick={() => this.toggleItemCollapse(childId)}
-                    onMouseOver={() => children && isDrawerCollapsed ? this.setState({ hoveredId : childId }) : null}
-                    onMouseLeave={() => !this.state.openItems.includes(childId) ? this.setState({ hoveredId : null }): null}
-                  >
-                    <Link href={link
-                      ? href
-                      : ""}>
-                      <div className={classNames(classes.link)} onClick={() => this.onClickCallback(href)}>
-                        <Tooltip
-                          title={childId}
-                          placement="right"
-                          disableFocusListener={!isDrawerCollapsed}
-                          disableHoverListener={!isDrawerCollapsed}
-                          disableTouchListener={!isDrawerCollapsed}
-                        >
-                          { (isDrawerCollapsed && children && (this.state.hoveredId === childId  || this.state.openItems.includes(childId))) ?
-                            <ExpandMoreIcon
-                              onClick={() => this.toggleItemCollapse(childId)}
-                              className={classNames({ [classes.collapsed] : this.state.openItems.includes(childId) })} style={{ marginLeft : "0.4rem" }}
-                            /> :
-                            <ListItemIcon className={classes.listIcon}>
-                              {icon}
-                            </ListItemIcon>
-                          }
-                        </Tooltip>
-                        <ListItemText
-                          className={isDrawerCollapsed
-                            ? classes.isHidden
-                            : classes.isDisplayed}
-                          classes={{ primary : classes.itemPrimary, }}
-                        >
-                          {title}
-                        </ListItemText>
-                      </div>
-                    </Link>
-                    <ExpandMoreIcon
-                      onClick={() => this.toggleItemCollapse(childId)}
-                      className={classNames(classes.expandMoreIcon, { [classes.collapsed] : this.state.openItems.includes(childId) })}
-                      style={isDrawerCollapsed || !children
-                        ? { opacity : 0 }
-                        : {}}
-                    />
-                  </ListItem>
-                  <Collapse in={this.state.openItems.includes(childId)} style={{ backgroundColor : "#396679", opacity : "100%" }}>
-                    {this.renderChildren(childId, children, 1)}
-                  </Collapse>
-                </React.Fragment>
-              );
-            })}
-            {this.state.navigator && this.state.navigator.length
-              ? (
-                <React.Fragment>
-                  <Divider className={classes.divider} />
-                  {this.renderNavigatorExtensions(this.state.navigator, 1)}
-                </React.Fragment>
-              )
-              : null}
-            <Divider className={classes.divider} />
-
-          </List>
->>>>>>> e2996085
           <div className={classes.fixedSidebarFooter}>
             {HelpIcons}
             {Version}
