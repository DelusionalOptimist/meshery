// Package models - Error codes for Meshery models
package models

import (
	"fmt"
	"time"

	"github.com/layer5io/meshkit/errors"
)

const (
	ErrGrafanaClientCode          = "replace_me"
	ErrPageSizeCode               = "replace_me"
	ErrPageNumberCode             = "replace_me"
	ErrResultIDCode               = "replace_me"
	ErrPerfIDCode                 = "replace_me"
	ErrMarshalCode                = "replace_me"
	ErrUnmarshalCode              = "replace_me"
	ErrGenerateUUIDCode           = "replace_me"
	ErrLocalProviderSupportCode   = "replace_me"
	ErrGrafanaOrgCode             = "replace_me"
	ErrGrafanaBoardsCode          = "replace_me"
	ErrGrafanaDashboardCode       = "replace_me"
	ErrGrafanaDataSourceCode      = "replace_me"
	ErrNilQueryCode               = "replace_me"
	ErrGrafanaDataCode            = "replace_me"
	ErrApplicationFileNameCode    = "replace_me"
	ErrFilterFileNameCode         = "replace_me"
	ErrPatternFileNameCode        = "replace_me"
	ErrMakeDirCode                = "replace_me"
	ErrFolderStatCode             = "replace_me"
	ErrUserIDCode                 = "replace_me"
	ErrDBConnectionCode           = "replace_me"
	ErrNilConfigDataCode          = "replace_me"
	ErrDBOpenCode                 = "replace_me"
	ErrDBRLockCode                = "replace_me"
	ErrDBLockCode                 = "replace_me"
	ErrDBReadCode                 = "replace_me"
	ErrDBDeleteCode               = "replace_me"
	ErrCopyCode                   = "replace_me"
	ErrDBPutCode                  = "replace_me"
	ErrPrometheusGetNodesCode     = "replace_me"
	ErrPrometheusLabelSeriesCode  = "replace_me"
	ErrPrometheusQueryRangeCode   = "replace_me"
	ErrPrometheusStaticBoardCode  = "replace_me"
	ErrTokenRefreshCode           = "replace_me"
	ErrGetTokenCode               = "replace_me"
	ErrDataReadCode               = "replace_me"
	ErrTokenDecodeCode            = "replace_me"
	ErrNilJWKsCode                = "replace_me"
	ErrNilKeysCode                = "replace_me"
	ErrTokenExpiredCode           = "replace_me"
	ErrTokenClaimsCode            = "replace_me"
	ErrTokenClientCheckCode       = "replace_me"
	ErrTokenPraseCode             = "replace_me"
	ErrJWKsKeysCode               = "replace_me"
	ErrDecodeBase64Code           = "replace_me"
	ErrMarshalPKIXCode            = "replace_me"
	ErrEncodingPEMCode            = "replace_me"
	ErrPraseUnverifiedCode        = "replace_me"
	ErrEncodingCode               = "replace_me"
	ErrFetchCode                  = "replace_me"
	ErrPostCode                   = "replace_me"
	ErrDeleteCode                 = "replace_me"
	ErrInvalidCapabilityCode      = "replace_me"
	ErrResultDataCode             = "replace_me"
	ErrUnableToPersistsResultCode = "replace_me"
	ErrValidURLCode               = "replace_me"
	ErrTestEndpointCode           = "replace_me"
	ErrLoadgeneratorCode          = "replace_me"
	ErrProtocolCode               = "replace_me"
	ErrTestClientCode             = "replace_me"
	ErrParsingTestCode            = "replace_me"
	ErrFieldCode                  = "replace_me"
)

var (
	ErrResultID             = errors.New(ErrResultIDCode, errors.Alert, []string{"Given resultID is not valid"}, []string{"Given resultID is nil"}, []string{}, []string{})
	ErrLocalProviderSupport = errors.New(ErrLocalProviderSupportCode, errors.Alert, []string{"Method not supported by local provider"}, []string{}, []string{}, []string{})
	ErrNilQuery             = errors.New(ErrNilQueryCode, errors.Alert, []string{"Query data passed is nil"}, []string{}, []string{}, []string{})
	ErrApplicationFileName  = errors.New(ErrApplicationFileNameCode, errors.Alert, []string{"Invalid Applicationfile"}, []string{"Name field is either not present or is not valid"}, []string{}, []string{})
	ErrFilterFileName       = errors.New(ErrFilterFileNameCode, errors.Alert, []string{"Invalid Filterfile"}, []string{"Name field is either not present or is not valid"}, []string{}, []string{})
	ErrPatternFileName      = errors.New(ErrPatternFileNameCode, errors.Alert, []string{"Invalid Patternfile"}, []string{"Name field is either not present or is not valid"}, []string{}, []string{})
	ErrUserID               = errors.New(ErrUserIDCode, errors.Alert, []string{"User ID is empty"}, []string{}, []string{}, []string{})
	ErrDBConnection         = errors.New(ErrDBConnectionCode, errors.Alert, []string{"Connection to DataBase does not exist"}, []string{}, []string{}, []string{})
	ErrNilConfigData        = errors.New(ErrNilConfigDataCode, errors.Alert, []string{"Given config data is nil"}, []string{}, []string{}, []string{})
<<<<<<< HEAD
	ErrNilJWKs              = errors.New(ErrNilJWKsCode, errors.Alert, []string{"Invalid JWks"}, []string{"Value of JWKs is nil"}, []string{}, []string{})
	ErrNilKeys              = errors.New(ErrNilKeysCode, errors.Alert, []string{"Key not found"}, []string{"JWK not found for the given KeyID"}, []string{}, []string{})
	ErrTokenExpired         = errors.New(ErrTokenExpiredCode, errors.Alert, []string{"Token has expired"}, []string{"Token is invalid, it has expired"}, []string{}, []string{})
	ErrTokenClaims          = errors.New(ErrTokenClaimsCode, errors.Alert, []string{"Error occurred while prasing claims"}, []string{}, []string{}, []string{})
=======
	ErrValidURL             = errors.New(ErrValidURLCode, errors.Alert, []string{"Enter valid URLs"}, []string{}, []string{}, []string{})
	ErrTestEndpoint         = errors.New(ErrTestEndpointCode, errors.Alert, []string{"minimum one test endpoint needs to be specified"}, []string{}, []string{}, []string{})
	ErrLoadgenerator        = errors.New(ErrLoadgeneratorCode, errors.Alert, []string{"specify valid Loadgenerator"}, []string{}, []string{}, []string{})
	ErrProtocol             = errors.New(ErrProtocolCode, errors.Alert, []string{"specify the Protocol for all clients"}, []string{}, []string{}, []string{})
	ErrTestClient           = errors.New(ErrTestClientCode, errors.Alert, []string{"minimum one test client needs to be specified"}, []string{}, []string{}, []string{})
	ErrParsingTest          = errors.New(ErrParsingTestCode, errors.Alert, []string{"error parsing test duration, please refer to: https://docs.meshery.io/guides/mesheryctl#performance-management"}, []string{}, []string{}, []string{})
	ErrField                = errors.New(ErrFieldCode, errors.Alert, []string{"Error: name field is blank"}, []string{}, []string{}, []string{})
>>>>>>> 3bc10361
)

func ErrGrafanaClient(err error) error {
	return errors.New(ErrGrafanaClientCode, errors.Alert, []string{"Unable to initialize Grafana Client"}, []string{"Unable to initializes client for interacting with an instance of Grafana server", err.Error()}, []string{"Invalid Grafana Endpoint or API-Key"}, []string{"Update your Grafana URL and API-Key from the settings page in the UI"})
}

func ErrPageSize(err error) error {
	return errors.New(ErrPageSizeCode, errors.Alert, []string{"Unable to prase the Page Size"}, []string{err.Error()}, []string{}, []string{})
}

func ErrPageNumber(err error) error {
	return errors.New(ErrPageNumberCode, errors.Alert, []string{"Unable to prase the Page Numer"}, []string{err.Error()}, []string{}, []string{})
}

func ErrPerfID(err error) error {
	return errors.New(ErrPerfIDCode, errors.Alert, []string{"Invalid peformance profile ID"}, []string{err.Error()}, []string{}, []string{})
}

func ErrMarshal(err error, obj string) error {
	return errors.New(ErrMarshalCode, errors.Alert, []string{"Unable to marshal the object", obj}, []string{err.Error()}, []string{}, []string{})
}

func ErrUnmarshal(err error, obj string) error {
	return errors.New(ErrUnmarshalCode, errors.Alert, []string{"Unable to unmarshal the object", obj}, []string{err.Error()}, []string{}, []string{})
}

func ErrEncoding(err error, obj string) error {
	return errors.New(ErrEncodingCode, errors.Alert, []string{"Error encoding the object", obj}, []string{err.Error()}, []string{"Unable to encode the : ", obj}, []string{})
}

func ErrFetch(err error, obj string, statusCode int) error {
	return errors.New(ErrFetchCode, errors.Alert, []string{"Unable to fetch data from the Provider", obj}, []string{"Status Code: " + fmt.Sprint(statusCode), err.Error()}, []string{}, []string{})
}

func ErrPost(err error, obj string, statusCode int) error {
	return errors.New(ErrPostCode, errors.Alert, []string{"Unable to post data to the Provider", obj}, []string{"Status Code: " + fmt.Sprint(statusCode), err.Error()}, []string{}, []string{})
}

func ErrDelete(err error, obj string, statusCode int) error {
	return errors.New(ErrDeleteCode, errors.Alert, []string{"Unable to delete data from the Provider", obj}, []string{"Status Code: " + fmt.Sprint(statusCode), err.Error()}, []string{}, []string{})
}

func ErrDecodeBase64(err error, obj string) error {
	return errors.New(ErrDecodeBase64Code, errors.Alert, []string{"Error occurred while decoding base65 string", obj}, []string{err.Error()}, []string{}, []string{})
}

func ErrMarshalPKIX(err error) error {
	return errors.New(ErrMarshalPKIXCode, errors.Alert, []string{"Error occurred while marshaling PKIX"}, []string{err.Error()}, []string{}, []string{})
}

func ErrEncodingPEM(err error) error {
	return errors.New(ErrEncodingPEMCode, errors.Alert, []string{"Error occurred while encoding jwk to pem"}, []string{err.Error()}, []string{}, []string{})
}

func ErrPraseUnverified(err error) error {
	return errors.New(ErrPraseUnverifiedCode, errors.Alert, []string{"Error occurred while prasing tokens (unverified)"}, []string{err.Error()}, []string{}, []string{})
}

func ErrDataRead(err error, r string) error {
	return errors.New(ErrDataReadCode, errors.Alert, []string{"Eeror occurred while reading from the Reader", r}, []string{err.Error()}, []string{}, []string{})
}

func ErrResultData() error {
	return errors.New(ErrResultDataCode, errors.Alert, []string{"given result data is nil"}, []string{}, []string{}, []string{})
}

func ErrUnableToPersistsResult(err error) error {
	return errors.New(ErrUnableToPersistsResultCode, errors.Alert, []string{"unable to persists the result data"}, []string{err.Error()}, []string{}, []string{})
}

func ErrGenerateUUID(err error) error {
	return errors.New(ErrGenerateUUIDCode, errors.Alert, []string{"Unable to generate a new UUID"}, []string{err.Error()}, []string{}, []string{})
}

func ErrGrafanaOrg(err error) error {
	return errors.New(ErrGrafanaOrgCode, errors.Alert, []string{"Failed to get Org data from Grafana"}, []string{err.Error()}, []string{"Invalid URL", "Invalid API-Key"}, []string{})
}

func ErrGrafanaBoards(err error) error {
	return errors.New(ErrGrafanaBoardsCode, errors.Alert, []string{"Unable to get Grafana Boards"}, []string{err.Error()}, []string{}, []string{})
}

func ErrGrafanaDashboard(err error, UID string) error {
	return errors.New(ErrGrafanaDashboardCode, errors.Alert, []string{"Error getting grafana dashboard from UID", UID}, []string{err.Error()}, []string{}, []string{})
}

func ErrGrafanaDataSource(err error, ds string) error {
	return errors.New(ErrGrafanaDataSourceCode, errors.Alert, []string{"Error getting Grafana Board's Datasource", ds}, []string{err.Error()}, []string{}, []string{})
}

func ErrGrafanaData(err error, apiEndpoint string) error {
	return errors.New(ErrGrafanaDataCode, errors.Alert, []string{"Error getting data from Grafana API", apiEndpoint}, []string{err.Error()}, []string{}, []string{})
}

func ErrMakeDir(err error, dir string) error {
	return errors.New(ErrMakeDirCode, errors.Alert, []string{"Unable to create directory/folder", dir}, []string{err.Error()}, []string{}, []string{})
}

func ErrFolderStat(err error, dir string) error {
	return errors.New(ErrFolderStatCode, errors.Alert, []string{"Unable to find (os.stat) the folder", dir}, []string{err.Error()}, []string{}, []string{})
}

func ErrDBOpen(err error) error {
	return errors.New(ErrDBOpenCode, errors.Alert, []string{"Unable to open the database"}, []string{err.Error()}, []string{}, []string{})
}

func ErrDBRLock(err error) error {
	return errors.New(ErrDBRLockCode, errors.Alert, []string{"Unable to obtain read lock from bitcask store"}, []string{err.Error()}, []string{}, []string{})
}

func ErrDBLock(err error) error {
	return errors.New(ErrDBLockCode, errors.Alert, []string{"Unable to obtain write lock from bitcask store"}, []string{err.Error()}, []string{}, []string{})
}

func ErrDBRead(err error) error {
	return errors.New(ErrDBReadCode, errors.Alert, []string{"Unable to read data from bitcast store"}, []string{err.Error()}, []string{}, []string{})
}

func ErrDBPut(err error) error {
	return errors.New(ErrDBPutCode, errors.Alert, []string{"Unable to Persist config data."}, []string{err.Error()}, []string{}, []string{})
}

func ErrDBDelete(err error, user string) error {
	return errors.New(ErrDBDeleteCode, errors.Alert, []string{"Unable to delete config data for the user", user}, []string{err.Error()}, []string{}, []string{})
}

func ErrCopy(err error, obj string) error {
	return errors.New(ErrCopyCode, errors.Alert, []string{"Error occurred while copying", obj}, []string{err.Error()}, []string{}, []string{})
}

func ErrPrometheusGetNodes(err error) error {
	return errors.New(ErrPrometheusGetNodesCode, errors.Alert, []string{"Prometheus Client unable to get all nodes"}, []string{err.Error()}, []string{}, []string{})
}

func ErrPrometheusStaticBoard(err error) error {
	return errors.New(ErrPrometheusStaticBoardCode, errors.Alert, []string{"Unbale to get Static Boards"}, []string{err.Error()}, []string{}, []string{})
}

func ErrPrometheusLabelSeries(err error) error {
	return errors.New(ErrPrometheusLabelSeriesCode, errors.Alert, []string{"Unable to get the label set series"}, []string{err.Error()}, []string{}, []string{})
}

func ErrPrometheusQueryRange(err error, query string, startTime, endTime time.Time, step time.Duration) error {
	return errors.New(ErrPrometheusQueryRangeCode, errors.Alert, []string{"Unable to fetch data for the query", fmt.Sprintf("Query: %s, with start: %v, end: %v, step: %v", query, startTime, endTime, step)}, []string{err.Error()}, []string{}, []string{})
}

func ErrTokenRefresh(err error) error {
	return errors.New(ErrTokenRefreshCode, errors.Alert, []string{"Error occurred while Refresing the token"}, []string{err.Error()}, []string{}, []string{})
}

func ErrGetToken(err error) error {
	return errors.New(ErrGetTokenCode, errors.Alert, []string{"Error occurred while getting token from the Browser Cookie"}, []string{err.Error()}, []string{}, []string{})
}

func ErrTokenDecode(err error) error {
	return errors.New(ErrTokenDecodeCode, errors.Alert, []string{"Error occurred while Decoding Token Data"}, []string{err.Error()}, []string{}, []string{})
}

func ErrTokenClientCheck(err error) error {
	return errors.New(ErrTokenClientCheckCode, errors.Alert, []string{"Error occurred while performing token check HTTP request"}, []string{err.Error()}, []string{}, []string{})
}

func ErrTokenPrase(err error) error {
	return errors.New(ErrTokenPraseCode, errors.Alert, []string{"Error occurred while Prasing and validating the token"}, []string{err.Error()}, []string{}, []string{})
}

func ErrJWKsKeys(err error) error {
	return errors.New(ErrJWKsKeysCode, errors.Alert, []string{"Unable to fetch JWKs keys from the remote provider"}, []string{err.Error()}, []string{}, []string{})
}

func ErrInvalidCapability(capability string, provider string) error {
	return errors.New(ErrInvalidCapabilityCode, errors.Alert, []string{"Capablity is not supported by your Provider", capability}, []string{"You dont have access to the capability", "Provider: " + provider, "Capability: " + capability}, []string{"Not logged in to the vaild remote Provider"}, []string{"Connect to the vaild remote Provider", "Ask the Provider Adim for access"})
}<|MERGE_RESOLUTION|>--- conflicted
+++ resolved
@@ -84,12 +84,10 @@
 	ErrUserID               = errors.New(ErrUserIDCode, errors.Alert, []string{"User ID is empty"}, []string{}, []string{}, []string{})
 	ErrDBConnection         = errors.New(ErrDBConnectionCode, errors.Alert, []string{"Connection to DataBase does not exist"}, []string{}, []string{}, []string{})
 	ErrNilConfigData        = errors.New(ErrNilConfigDataCode, errors.Alert, []string{"Given config data is nil"}, []string{}, []string{}, []string{})
-<<<<<<< HEAD
 	ErrNilJWKs              = errors.New(ErrNilJWKsCode, errors.Alert, []string{"Invalid JWks"}, []string{"Value of JWKs is nil"}, []string{}, []string{})
 	ErrNilKeys              = errors.New(ErrNilKeysCode, errors.Alert, []string{"Key not found"}, []string{"JWK not found for the given KeyID"}, []string{}, []string{})
 	ErrTokenExpired         = errors.New(ErrTokenExpiredCode, errors.Alert, []string{"Token has expired"}, []string{"Token is invalid, it has expired"}, []string{}, []string{})
 	ErrTokenClaims          = errors.New(ErrTokenClaimsCode, errors.Alert, []string{"Error occurred while prasing claims"}, []string{}, []string{}, []string{})
-=======
 	ErrValidURL             = errors.New(ErrValidURLCode, errors.Alert, []string{"Enter valid URLs"}, []string{}, []string{}, []string{})
 	ErrTestEndpoint         = errors.New(ErrTestEndpointCode, errors.Alert, []string{"minimum one test endpoint needs to be specified"}, []string{}, []string{}, []string{})
 	ErrLoadgenerator        = errors.New(ErrLoadgeneratorCode, errors.Alert, []string{"specify valid Loadgenerator"}, []string{}, []string{}, []string{})
@@ -97,7 +95,6 @@
 	ErrTestClient           = errors.New(ErrTestClientCode, errors.Alert, []string{"minimum one test client needs to be specified"}, []string{}, []string{}, []string{})
 	ErrParsingTest          = errors.New(ErrParsingTestCode, errors.Alert, []string{"error parsing test duration, please refer to: https://docs.meshery.io/guides/mesheryctl#performance-management"}, []string{}, []string{}, []string{})
 	ErrField                = errors.New(ErrFieldCode, errors.Alert, []string{"Error: name field is blank"}, []string{}, []string{}, []string{})
->>>>>>> 3bc10361
 )
 
 func ErrGrafanaClient(err error) error {
