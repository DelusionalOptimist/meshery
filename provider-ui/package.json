{
  "name": "provider-ui",
  "version": "1.0.0",
  "description": "the service mesh management plane",
  "main": "index.js",
  "scripts": {
    "dev": "nodemon ui_dev_server.js",
    "lint": "eslint --fix .",
    "next": "next",
    "build": "next build",
    "start": "NODE_ENV=production node ui_dev_server.js",
    "export": "next export",
    "cy:run": "cypress run",
    "cy:open": "cypress open",
    "test": "start-server-and-test dev http://localhost:3001 cy:run && eslint ."
  },
  "keywords": [],
  "author": "Layer5",
  "repository": "https://github.com/layer5io/meshery",
  "license": "Apache-2.0",
  "dependencies": {
    "@cypress/code-coverage": "^3.9.2",
    "@material-ui/core": "^4.11.3",
    "@material-ui/icons": "^4.11.2",
    "babel-plugin-istanbul": "^6.0.0",
    "isomorphic-unfetch": "^3.1.0",
    "jss": "latest",
    "next": "10.0.6",
    "prop-types": "latest",
    "react": "^17.0.1",
    "react-dom": "^17.0.1",
    "styled-jsx": "latest"
  },
  "devDependencies": {
    "babel-eslint": "^10.1.0",
<<<<<<< HEAD
    "cypress": "^6.2.0",
    "eslint": "^7.19.0",
=======
    "cypress": "^6.3.0",
    "eslint": "^7.16.0",
>>>>>>> c2a7b414
    "eslint-plugin-cypress": "^2.11.2",
    "eslint-plugin-react": "^7.22.0",
    "http-proxy": "^1.18.1",
    "nodemon": "^2.0.7",
    "nyc": "^15.1.0",
    "start-server-and-test": "^1.12.0"
  }
}<|MERGE_RESOLUTION|>--- conflicted
+++ resolved
@@ -33,13 +33,8 @@
   },
   "devDependencies": {
     "babel-eslint": "^10.1.0",
-<<<<<<< HEAD
-    "cypress": "^6.2.0",
+    "cypress": "^6.3.0",
     "eslint": "^7.19.0",
-=======
-    "cypress": "^6.3.0",
-    "eslint": "^7.16.0",
->>>>>>> c2a7b414
     "eslint-plugin-cypress": "^2.11.2",
     "eslint-plugin-react": "^7.22.0",
     "http-proxy": "^1.18.1",
