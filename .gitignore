# Meshery
mesheryctl/mesheryctl
mesheryctl/.meshery/

# Binaries for programs and plugins
*.exe
*.exe~
*.dll
*.so
*.dylib

# Test binary, build with `go test -c`
*.test

# Output of the go coverage tool, specifically when used with LiteIDE
*.out

.DS_Store

.vscode/

config

*.config

Chart.min.js

fortio_chart.js

**/node_modules/

**/out/

**/.next/

cmd/meshery

log.txt

**/_site
**/.sass-cache
**/.jekyll-metadata
**/.jekyll-cache

dist/

<<<<<<< HEAD
ui/npm-debug.log
=======
ui/npm-debug.log

Gemfile.lock
>>>>>>> f779b58d
<|MERGE_RESOLUTION|>--- conflicted
+++ resolved
@@ -44,10 +44,6 @@
 
 dist/
 
-<<<<<<< HEAD
-ui/npm-debug.log
-=======
 ui/npm-debug.log
 
-Gemfile.lock
->>>>>>> f779b58d
+Gemfile.lock