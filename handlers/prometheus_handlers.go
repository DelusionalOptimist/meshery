package handlers

import (
	"context"
	"encoding/gob"
	"encoding/json"
	"io/ioutil"
	"net/http"
	"sync"
	"time"

	"github.com/gorilla/sessions"
	"github.com/layer5io/meshery/models"

	"github.com/layer5io/meshery/helpers"
	"github.com/pkg/errors"
	"github.com/sirupsen/logrus"
)

func init() {
	gob.Register(&helpers.PrometheusClient{})
}

// PrometheusConfigHandler is used for persisting prometheus configuration
func (h *Handler) PrometheusConfigHandler(w http.ResponseWriter, req *http.Request, session *sessions.Session, user *models.User) {
	if req.Method != http.MethodPost && req.Method != http.MethodDelete {
		w.WriteHeader(http.StatusNotFound)
		return
	}

	sessObj, err := h.config.SessionPersister.Read(user.UserID)
	if err != nil {
		logrus.Warn("unable to read session from the session persister, starting with a new one")
	}

	if sessObj == nil {
		sessObj = &models.Session{}
	}

	if req.Method == http.MethodPost {
		promURL := req.FormValue("prometheusURL")
		if _, err = helpers.NewPrometheusClient(req.Context(), promURL, true); err != nil {
			logrus.Errorf("unable to connect to prometheus: %v", err)
			http.Error(w, "unable to connect to prometheus", http.StatusInternalServerError)
			return
		}
		sessObj.Prometheus = &models.Prometheus{
			PrometheusURL: promURL,
		}
		logrus.Debugf("Prometheus URL %s successfully saved", promURL)
	} else if req.Method == http.MethodDelete {
		sessObj.Prometheus = nil
	}

	err = h.config.SessionPersister.Write(user.UserID, sessObj)
	if err != nil {
		logrus.Errorf("unable to save user config data: %v", err)
		http.Error(w, "unable to save user config data", http.StatusInternalServerError)
		return
	}

	_, _ = w.Write([]byte("{}"))
}

// GrafanaBoardImportForPrometheusHandler accepts a Grafana board json, parses it and returns the list of panels
func (h *Handler) GrafanaBoardImportForPrometheusHandler(w http.ResponseWriter, req *http.Request, session *sessions.Session, user *models.User) {
	if req.Method != http.MethodPost {
		w.WriteHeader(http.StatusNotFound)
		return
	}

	sessObj, err := h.config.SessionPersister.Read(user.UserID)
	if err != nil {
		logrus.Warn("unable to read session from the session persister, starting with a new one")
	}

	if sessObj == nil {
		sessObj = &models.Session{}
	}

	if sessObj.Prometheus == nil || sessObj.Prometheus.PrometheusURL == "" {
		http.Error(w, "Prometheus URL is not configured", http.StatusBadRequest)
		return
	}

	prometheusClient, err := helpers.NewPrometheusClient(req.Context(), sessObj.Prometheus.PrometheusURL, false)
	if err != nil {
		msg := "unable to initiate a client to connect to prometheus"
		err = errors.Wrap(err, msg)
		logrus.Error(err)
		http.Error(w, msg, http.StatusInternalServerError)
		return
	}
	defer prometheusClient.Close()

<<<<<<< HEAD
	defer req.Body.Close()
=======
	defer func() {
		_ = req.Body.Close()
	}()
>>>>>>> 62372443
	boardData, err := ioutil.ReadAll(req.Body)
	if err != nil {
		msg := "unable to read the board payload"
		logrus.Error(errors.Wrap(err, msg))
		http.Error(w, msg, http.StatusUnauthorized)
		return
	}
	board, err := prometheusClient.ImportGrafanaBoard(req.Context(), boardData)
	if err != nil {
		msg := "unable to import the boards"
		logrus.Error(errors.Wrap(err, msg))
		http.Error(w, msg, http.StatusInternalServerError)
		return
	}
	err = json.NewEncoder(w).Encode(board)
	if err != nil {
		logrus.Errorf("error marshalling board: %v", err)
		http.Error(w, "unable to marshal the board instance", http.StatusInternalServerError)
		return
	}
}

// PrometheusQueryHandler handles prometheus queries
func (h *Handler) PrometheusQueryHandler(w http.ResponseWriter, req *http.Request, session *sessions.Session, user *models.User) {
	if req.Method != http.MethodGet {
		w.WriteHeader(http.StatusNotFound)
		return
	}

	sessObj, err := h.config.SessionPersister.Read(user.UserID)
	if err != nil {
		logrus.Warn("unable to read session from the session persister, starting with a new one")
	}

	if sessObj == nil {
		sessObj = &models.Session{}
	}

	if sessObj.Prometheus == nil || sessObj.Prometheus.PrometheusURL == "" {
		http.Error(w, "Prometheus URL is not configured", http.StatusBadRequest)
		return
	}

	reqQuery := req.URL.Query()

	prometheusClient, err := helpers.NewPrometheusClientWithHTTPClient(req.Context(), sessObj.Prometheus.PrometheusURL, &http.Client{
		Timeout: time.Second,
	}, false)
	if err != nil {
		msg := "unable to create a client to talk to prometheus"
		logrus.Error(errors.Wrap(err, msg))
		http.Error(w, msg, http.StatusInternalServerError)
		return
	}
	defer prometheusClient.Close()

	data, err := prometheusClient.Query(req.Context(), &reqQuery)
	if err != nil {
		msg := "connection to prometheus failed"
		logrus.Error(errors.Wrap(err, msg))
		http.Error(w, msg, http.StatusInternalServerError)
		return
	}
	_, _ = w.Write(data)
}

// PrometheusQueryRangeHandler handles prometheus range queries
func (h *Handler) PrometheusQueryRangeHandler(w http.ResponseWriter, req *http.Request, session *sessions.Session, user *models.User) {
	if req.Method != http.MethodGet {
		w.WriteHeader(http.StatusNotFound)
		return
	}

	sessObj, err := h.config.SessionPersister.Read(user.UserID)
	if err != nil {
		logrus.Warn("unable to read session from the session persister, starting with a new one")
	}

	if sessObj == nil {
		sessObj = &models.Session{}
	}

	if sessObj.Prometheus == nil || sessObj.Prometheus.PrometheusURL == "" {
		http.Error(w, "Prometheus URL is not configured", http.StatusBadRequest)
		return
	}

	reqQuery := req.URL.Query()

	prometheusClient, err := helpers.NewPrometheusClientWithHTTPClient(req.Context(), sessObj.Prometheus.PrometheusURL, &http.Client{
		Timeout: time.Second,
	}, false)
	if err != nil {
		msg := "unable to create a client to talk to prometheus"
		logrus.Error(errors.Wrap(err, msg))
		http.Error(w, msg, http.StatusInternalServerError)
		return
	}
	defer prometheusClient.Close()

	testUUID := reqQuery.Get("uuid")
	if testUUID != "" {
		q := reqQuery.Get("query")
		h.config.QueryTracker.AddOrFlagQuery(req.Context(), testUUID, q, false)
	}

	data, err := prometheusClient.QueryRange(req.Context(), &reqQuery)
	if err != nil {
		msg := "connection to prometheus failed"
		logrus.Error(errors.Wrap(err, msg))
		http.Error(w, msg, http.StatusInternalServerError)
		return
	}
	_, _ = w.Write(data)
}

// PrometheusStaticBoardHandler returns the static board
func (h *Handler) PrometheusStaticBoardHandler(w http.ResponseWriter, req *http.Request, session *sessions.Session, user *models.User) {
	if req.Method != http.MethodGet {
		w.WriteHeader(http.StatusNotFound)
		return
	}

	sessObj, err := h.config.SessionPersister.Read(user.UserID)
	if err != nil {
		logrus.Warn("unable to read session from the session persister, starting with a new one")
	}

	if sessObj == nil {
		sessObj = &models.Session{}
	}

	if sessObj.Prometheus == nil || sessObj.Prometheus.PrometheusURL == "" {
		_, _ = w.Write([]byte("{}"))
		return
	}
	prometheusClient, err := helpers.NewPrometheusClientWithHTTPClient(req.Context(), sessObj.Prometheus.PrometheusURL, &http.Client{
		Timeout: time.Second,
	}, true)
	if err != nil {
		msg := "unable to create a client to talk to prometheus"
		logrus.Error(errors.Wrap(err, msg))
		http.Error(w, msg, http.StatusInternalServerError)
		return
	}
	defer prometheusClient.Close()

	result := map[string]*models.GrafanaBoard{}
	resultLock := &sync.Mutex{}
	resultWG := &sync.WaitGroup{}

	boardFunc := map[string]func(context.Context) (*models.GrafanaBoard, error){
		"cluster": prometheusClient.GetClusterStaticBoard,
		"node":    prometheusClient.GetNodesStaticBoard,
	}

	for key, bfunc := range boardFunc {
		resultWG.Add(1)
		go func(k string, bfun func(context.Context) (*models.GrafanaBoard, error)) {
			defer resultWG.Done()

			board, err := bfun(req.Context())
			if err != nil {
				http.Error(w, err.Error(), http.StatusInternalServerError)
				return
			}
			resultLock.Lock()
			defer resultLock.Unlock()
			result[k] = board
		}(key, bfunc)
	}
	resultWG.Wait()

	err = json.NewEncoder(w).Encode(result)
	if err != nil {
		logrus.Errorf("error marshalling board: %v", err)
		http.Error(w, "unable to marshal board instance", http.StatusInternalServerError)
		return
	}
}

// SaveSelectedPrometheusBoardsHandler persists selected board and panels
func (h *Handler) SaveSelectedPrometheusBoardsHandler(w http.ResponseWriter, req *http.Request, session *sessions.Session, user *models.User) {
	if req.Method != http.MethodPost {
		w.WriteHeader(http.StatusNotFound)
		return
	}

	sessObj, err := h.config.SessionPersister.Read(user.UserID)
	if err != nil {
		logrus.Warn("unable to read session from the session persister, starting with a new one")
	}

	if sessObj == nil {
		sessObj = &models.Session{}
	}

	if sessObj.Prometheus == nil || sessObj.Prometheus.PrometheusURL == "" {
		http.Error(w, "Prometheus URL is not configured", http.StatusBadRequest)
		return
	}

	// if sessObj.Prometheus.SelectedPrometheusBoardsConfigs == nil {
	// 	sessObj.Prometheus.SelectedPrometheusBoardsConfigs = []*models.GrafanaBoard{}
	// }

	defer func() {
		_ = req.Body.Close()
	}()

	body, err := ioutil.ReadAll(req.Body)
	if err != nil {
		msg := "unable to read the request body"
		logrus.Error(errors.Wrapf(err, msg))
		http.Error(w, msg, http.StatusInternalServerError)
		return
	}
	boards := []*models.SelectedGrafanaConfig{}
	err = json.Unmarshal(body, &boards)
	if err != nil {
		msg := "unable to parse the request body"
		logrus.Error(errors.Wrapf(err, msg))
		http.Error(w, msg, http.StatusBadRequest)
		return
	}
	if len(boards) > 0 {
		sessObj.Prometheus.SelectedPrometheusBoardsConfigs = boards
	} else {
		sessObj.Prometheus.SelectedPrometheusBoardsConfigs = nil
	}
	err = h.config.SessionPersister.Write(user.UserID, sessObj)
	if err != nil {
		logrus.Errorf("unable to save user config data: %v", err)
		http.Error(w, "unable to save user config data", http.StatusInternalServerError)
		return
	}
	_, _ = w.Write([]byte("{}"))
}<|MERGE_RESOLUTION|>--- conflicted
+++ resolved
@@ -93,13 +93,13 @@
 	}
 	defer prometheusClient.Close()
 
-<<<<<<< HEAD
+
 	defer req.Body.Close()
-=======
+
 	defer func() {
 		_ = req.Body.Close()
 	}()
->>>>>>> 62372443
+
 	boardData, err := ioutil.ReadAll(req.Body)
 	if err != nil {
 		msg := "unable to read the board payload"
