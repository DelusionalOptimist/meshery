--- conflicted
+++ resolved
@@ -1,11 +1,7 @@
 ---
 layout: page
 title: Citrix Service Mesh (CPX) Adapter
-<<<<<<< HEAD
 name: Meshery Adapter for Citrix Service Mesh
-=======
-name: Meshery adapter for Citrix Service Mesh
->>>>>>> 9350b0a3
 mesh_name: Citrix Service Mesh
 version: "1.0"
 port: 10008/tcp
@@ -25,22 +21,12 @@
 1. Lifecycle Management of {{page.mesh_name}}
 2. Lifecycle Management of Sample Applications
 
-### Lifecycle Management
-
-<<<<<<< HEAD
 ### Lifecycle management
-The {{page.name}} can install **{{page.version}}** of the Citrix(CPX) service mesh. A number of sample applications can be installed using the {{page.name}}.
-
-### Sample Applications
-
-The {{ page.name }} includes a handful of sample applications. Use Meshery to deploy any of these sample applications.
-=======
-The {{page.name}} can install **{{page.version}}** of {{page.mesh_name}}. A number of sample applications can be installed using the {{page.name}}.
+The {{page.name}} can install **{{page.version}}** of the {{page.mesh_name}}. 
 
 ### Sample Applications
 
 The {{ page.name }} includes a handful of sample applications. Some of these applications are from other service meshes and some of these sample applications are general-purpose examples. Use Meshery to deploy any of these sample applications.
->>>>>>> 9350b0a3
 
 - [hipster](https://github.com/GoogleCloudPlatform/microservices-demo)
 
