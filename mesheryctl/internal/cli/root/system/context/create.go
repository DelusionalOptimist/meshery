--- conflicted
+++ resolved
@@ -31,12 +31,8 @@
 			}
 			tempContext.Endpoint = url
 		}
-
-<<<<<<< HEAD
+    
 		log.Debug("url: `" + tempContext.Endpoint + "`")
-=======
-		log.Debugf("url: `%s`", tempContext.Endpoint)
->>>>>>> adbdc626
 
 		if platform != "" {
 			tempContext.Platform = platform
